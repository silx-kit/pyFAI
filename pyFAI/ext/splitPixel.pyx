# -*- coding: utf-8 -*-
#
#    Project: Fast Azimuthal integration
#             https://github.com/silx-kit/pyFAI
#
#    Copyright (C) 2012-2018 European Synchrotron Radiation Facility, France
#
#    Principal author:       Jérôme Kieffer (Jerome.Kieffer@ESRF.eu)
#
#  Permission is hereby granted, free of charge, to any person obtaining a copy
#  of this software and associated documentation files (the "Software"), to deal
#  in the Software without restriction, including without limitation the rights
#  to use, copy, modify, merge, publish, distribute, sublicense, and/or sell
#  copies of the Software, and to permit persons to whom the Software is
#  furnished to do so, subject to the following conditions:
#  .
#  The above copyright notice and this permission notice shall be included in
#  all copies or substantial portions of the Software.
#  .
#  THE SOFTWARE IS PROVIDED "AS IS", WITHOUT WARRANTY OF ANY KIND, EXPRESS OR
#  IMPLIED, INCLUDING BUT NOT LIMITED TO THE WARRANTIES OF MERCHANTABILITY,
#  FITNESS FOR A PARTICULAR PURPOSE AND NONINFRINGEMENT. IN NO EVENT SHALL THE
#  AUTHORS OR COPYRIGHT HOLDERS BE LIABLE FOR ANY CLAIM, DAMAGES OR OTHER
#  LIABILITY, WHETHER IN AN ACTION OF CONTRACT, TORT OR OTHERWISE, ARISING FROM,
#  OUT OF OR IN CONNECTION WITH THE SOFTWARE OR THE USE OR OTHER DEALINGS IN
#  THE SOFTWARE.

"""Calculates histograms of pos0 (tth) weighted by Intensity

Splitting is done by full pixel splitting
Histogram (direct) implementation
"""

__author__ = "Jerome Kieffer"
__contact__ = "Jerome.kieffer@esrf.fr"
<<<<<<< HEAD
__date__ = "19/11/2018"
=======
__date__ = "03/12/2018"
>>>>>>> a356281d
__status__ = "stable"
__license__ = "MIT"

include "regrid_common.pxi"


cimport cython
from cython cimport floating
import numpy
from libc.math cimport fabs, ceil, floor
import logging
logger = logging.getLogger(__name__)


cdef inline floating area4(floating a0,
                           floating a1,
                           floating b0,
                           floating b1,
                           floating c0,
                           floating c1,
                           floating d0,
                           floating d1) nogil:
    """
    Calculate the area of the ABCD polygon with 4 with corners:
    A(a0,a1)
    B(b0,b1)
    C(c0,c1)
    D(d0,d1)
    :return: area, i.e. 1/2 * (AC ^ BD)
    """
    return 0.5 * fabs(((c0 - a0) * (d1 - b1)) - ((c1 - a1) * (d0 - b0)))


cdef inline floating calc_area(floating I1, floating I2, floating slope, floating intercept) nogil:
    "Calculate the area between I1 and I2 of a line with a given slope & intercept"
    return 0.5 * ((I2 - I1) * (slope * (I2 + I1) + 2 * intercept))


@cython.boundscheck(False)
@cython.wraparound(False)
@cython.cdivision(True)
cdef inline void integrate(acc_t[::1] buffer, int buffer_size, position_t start0, position_t start1, position_t stop0, position_t stop1) nogil:
    "Integrate in a box a line between start and stop"

    if stop0 == start0:
        # slope is infinite, area is null: no change to the buffer
        return
    cdef position_t slope, intercept
    cdef int i, istart0 = <int> floor(start0), istop0 = <int> floor(stop0)
    slope = (stop1 - start1) / (stop0 - start0)
    intercept = start1 - slope * start0
    if buffer_size > istop0 == istart0 >= 0:
        buffer[istart0] += calc_area(start0, stop0, slope, intercept)
    else:
        if stop0 > start0:
                if 0 <= start0 < buffer_size:
                    buffer[istart0] += calc_area(start0, floor(start0 + 1), slope, intercept)
                for i in range(max(istart0 + 1, 0), min(istop0, buffer_size)):
                    buffer[i] += calc_area(i, i + 1, slope, intercept)
                if buffer_size > stop0 >= 0:
                    buffer[istop0] += calc_area(istop0, stop0, slope, intercept)
        else:
            if 0 <= start0 < buffer_size:
                buffer[istart0] += calc_area(start0, istart0, slope, intercept)
            for i in range(min(istart0, buffer_size) - 1, max(<int> floor(stop0), -1), -1):
                buffer[i] += calc_area(i + 1, i, slope, intercept)
            if buffer_size > stop0 >= 0:
                buffer[istop0] += calc_area(floor(stop0 + 1), stop0, slope, intercept)


@cython.cdivision(True)
@cython.boundscheck(False)
@cython.wraparound(False)
def fullSplit1D(cnumpy.ndarray pos not None,
                cnumpy.ndarray weights not None,
                int bins=100,
                pos0Range=None,
                pos1Range=None,
                dummy=None,
                delta_dummy=None,
                mask=None,
                dark=None,
                flat=None,
                solidangle=None,
                polarization=None,
                float empty=0.0,
                double normalization_factor=1.0,
                int coef_power=1
                ):
    """
    Calculates histogram of pos weighted by weights

    Splitting is done on the pixel's bounding box like fit2D.
    No compromise for speed has been made here.


    :param pos: 3D array with pos0; Corner A,B,C,D; tth or chi
    :param weights: array with intensities
    :param bins: number of output bins
    :param pos0Range: minimum and maximum  of the 2th range
    :param pos1Range: minimum and maximum  of the chi range
    :param dummy: value for bins without pixels
    :param delta_dummy: precision of dummy value
    :param mask: array (of int8) with masked pixels with 1 (0=not masked)
    :param dark: array (of float64) with dark noise to be subtracted (or None)
    :param flat: array (of float64) with flat image
    :param polarization: array (of float64) with polarization correction
    :param solidangle: array (of float64) with flat image
    :param empty: value of output bins without any contribution when dummy is None
    :param normalization_factor: divide the valid result by this value
    :param coef_power: set to 2 for variance propagation, leave to 1 for mean calculation

    :return: 2theta, I, weighted histogram, unweighted histogram
    """
    cdef int  size = weights.size
    if pos.ndim > 3:  # create a view
        pos = pos.reshape((-1, 4, 2))
    assert pos.shape[0] == size, "pos.shape[0] == size"
    assert pos.shape[1] == 4, "pos.shape[1] == 4"
    assert pos.shape[2] == 2, "pos.shape[2] == 2"
    assert pos.ndim == 3, "pos.ndim == 3"
    assert bins > 1, "at lease one bin"
    cdef:
        position_t[:, :, ::1] cpos = numpy.ascontiguousarray(pos, dtype=position_d)
        data_t[::1] cdata = numpy.ascontiguousarray(weights.ravel(), dtype=data_d)
        acc_t[::1] sum_data = numpy.zeros(bins, dtype=acc_d)
        acc_t[::1] sum_count = numpy.zeros(bins, dtype=acc_d)
        data_t[::1] merged = numpy.zeros(bins, dtype=data_d)
        mask_t[::1] cmask
        data_t[::1] cflat, cdark, cpolarization, csolidangle
        acc_t[::1] buffer = numpy.zeros(bins, dtype=acc_d)

        data_t cdummy = 0, cddummy = 0, data = 0
        position_t inv_area = 0
        position_t pos0_min = 0, pos0_max = 0, pos0_maxin = 0, pos1_min = 0, pos1_max = 0, pos1_maxin = 0
        position_t area_pixel = 0, sum_area = 0, sub_area = 0, dpos = 0
        position_t a0 = 0, b0 = 0, c0 = 0, d0 = 0, max0 = 0, min0 = 0, a1 = 0, b1 = 0, c1 = 0, d1 = 0, max1 = 0, min1 = 0
        double epsilon = 1e-10

        bint check_pos1=False, check_mask=False, check_dummy=False, do_dark=False, do_flat=False, do_polarization=False, do_solidangle=False
        int i = 0, idx = 0, bin0_max = 0, bin0_min = 0

    if mask is not None:
        check_mask = True
        assert mask.size == size, "mask size"
        cmask = numpy.ascontiguousarray(mask.ravel(), dtype=mask_d)

    if pos0Range is not None and len(pos0Range) > 1:
        pos0_min = min(pos0Range)
        pos0_maxin = max(pos0Range)
    else:
        with nogil:
            for idx in range(size):
                if (check_mask) and (cmask[idx]):
                    pos0_max = pos0_min = cpos[idx, 0, 0]
                    pos1_max = pos1_min = cpos[idx, 0, 1]
                    break
            for idx in range(size):
                if (check_mask) and (cmask[idx]):
                    continue
                a0 = cpos[idx, 0, 0]
                a1 = cpos[idx, 0, 1]
                b0 = cpos[idx, 1, 0]
                b1 = cpos[idx, 1, 1]
                c0 = cpos[idx, 2, 0]
                c1 = cpos[idx, 2, 1]
                d0 = cpos[idx, 3, 0]
                d1 = cpos[idx, 3, 1]
                min0 = min(a0, b0, c0, d0)
                max0 = max(a0, b0, c0, d0)
                if max0 > pos0_max:
                    pos0_max = max0
                if min0 < pos0_min:
                    pos0_min = min0
                min1 = min(a1, b1, c1, d1)
                max1 = max(a1, b1, c1, d1)
                if max1 > pos1_max:
                    pos1_max = max1
                if min1 < pos1_min:
                    pos1_min = min1

            pos0_maxin = pos0_max
    if pos0_min < 0:
        pos0_min = 0
    pos0_max = calc_upper_bound(pos0_maxin)

    if pos1Range is not None and len(pos1Range) > 1:
        pos1_min = min(pos1Range)
        pos1_maxin = max(pos1Range)
        check_pos1 = True
    else:
        if min1 == max1 == 0:
            pos1_min = pos[:, :, 1].min()
            pos1_maxin = pos[:, :, 1].max()
    pos1_max = calc_upper_bound(pos1_maxin)
    dpos = (pos0_max - pos0_min) / (<position_t> (bins))

    if (dummy is not None) and (delta_dummy is not None):
        check_dummy = True
        cdummy = float(dummy)
        cddummy = float(delta_dummy)
    elif (dummy is not None):
        check_dummy = True
        cdummy = float(dummy)
        cddummy = 0.0
    else:
        check_dummy = False
        cdummy = empty
        cddummy = 0.0

    if dark is not None:
        do_dark = True
        assert dark.size == size, "dark current array size"
        cdark = numpy.ascontiguousarray(dark.ravel(), dtype=data_d)
    if flat is not None:
        do_flat = True
        assert flat.size == size, "flat-field array size"
        cflat = numpy.ascontiguousarray(flat.ravel(), dtype=data_d)
    if polarization is not None:
        do_polarization = True
        assert polarization.size == size, "polarization array size"
        cpolarization = numpy.ascontiguousarray(polarization.ravel(), dtype=data_d)
    if solidangle is not None:
        do_solidangle = True
        assert solidangle.size == size, "Solid angle array size"
        csolidangle = numpy.ascontiguousarray(solidangle.ravel(), dtype=data_d)

    with nogil:
        for idx in range(size):

            if (check_mask) and (cmask[idx]):
                continue

            data = cdata[idx]
            if check_dummy and ((cddummy == 0.0 and data == cdummy) or (cddummy != 0.0 and fabs(data - cdummy) <= cddummy)):
                continue

            # a0, b0, c0 and d0 are in bin number (2theta, q or r)
            # a1, b1, c1 and d1 are in Chi angle in radians ...
            a0 = get_bin_number(cpos[idx, 0, 0], pos0_min, dpos)
            a1 = <  double > cpos[idx, 0, 1]
            b0 = get_bin_number(cpos[idx, 1, 0], pos0_min, dpos)
            b1 = <  double > cpos[idx, 1, 1]
            c0 = get_bin_number(cpos[idx, 2, 0], pos0_min, dpos)
            c1 = <  double > cpos[idx, 2, 1]
            d0 = get_bin_number(cpos[idx, 3, 0], pos0_min, dpos)
            d1 = <  double > cpos[idx, 3, 1]
            min0 = min(a0, b0, c0, d0)
            max0 = max(a0, b0, c0, d0)

            if (max0 < 0) or (min0 >= bins):
                continue
            if check_pos1:
                min1 = min(a1, b1, c1, d1)
                max1 = max(a1, b1, c1, d1)
                if (max1 < pos1_min) or (min1 > pos1_maxin):
                    continue

            if do_dark:
                data -= cdark[idx]
            if do_flat:
                data /= cflat[idx]
            if do_polarization:
                data /= cpolarization[idx]
            if do_solidangle:
                data /= csolidangle[idx]

            bin0_min = < int > floor(min0)
            bin0_max = < int > floor(max0)

            if bin0_min == bin0_max:
                # All pixel is within a single bin
                sum_count[bin0_min] += 1.0
                sum_data[bin0_min] += data

            # else we have pixel splitting.
            else:
                bin0_min = max(0, bin0_min)
                bin0_max = min(bins, bin0_max + 1)
                area_pixel = area4(a0, a1, b0, b1, c0, c1, d0, d1)
                inv_area = 1.0 / area_pixel

                integrate(buffer, bins, a0, a1, b0, b1)  # A-B
                integrate(buffer, bins, b0, b1, c0, c1)  # B-C
                integrate(buffer, bins, c0, c1, d0, d1)  # C-D
                integrate(buffer, bins, d0, d1, a0, a1)  # D-A

                # Distribute pixel area
                sum_area = 0.0
                for i in range(bin0_min, bin0_max):
                    sub_area = fabs(buffer[i])
                    sum_area += sub_area
                    sub_area = sub_area * inv_area
                    sum_count[i] += sub_area
                    sum_data[i] += (sub_area ** coef_power) * data

                # Check the total area:
                if fabs(sum_area - area_pixel) / area_pixel > 1e-6 and bin0_min != 0 and bin0_max != bins:
                    with gil:
                        print("area_pixel=%s area_sum=%s, Error= %s" % (area_pixel, sum_area, (area_pixel - sum_area) / area_pixel))
                buffer[bin0_min:bin0_max] = 0
        for i in range(bins):
            if sum_count[i] > epsilon:
                merged[i] = sum_data[i] / sum_count[i] / normalization_factor
            else:
                merged[i] = cdummy

    bin_centers = numpy.linspace(pos0_min + 0.5 * dpos,
                                 pos0_max - 0.5 * dpos,
                                 bins)

    return (bin_centers, numpy.asarray(merged), numpy.asarray(sum_data), numpy.asarray(sum_count))


@cython.cdivision(True)
@cython.boundscheck(False)
@cython.wraparound(False)
def fullSplit2D(cnumpy.ndarray pos not None,
                cnumpy.ndarray weights not None,
                bins not None,
                pos0Range=None,
                pos1Range=None,
                dummy=None,
                delta_dummy=None,
                mask=None,
                dark=None,
                flat=None,
                solidangle=None,
                polarization=None,
                bint allow_pos0_neg=0,
                bint chiDiscAtPi=1,
                float empty=0.0,
                double normalization_factor=1.0,
                int coef_power=1
                ):
    """
    Calculate 2D histogram of pos weighted by weights

    Splitting is done on the pixel's bounding box like fit2D


    :param pos: 3D array with pos0; Corner A,B,C,D; tth or chi
    :param weights: array with intensities
    :param bins: number of output bins int or 2-tuple of int
    :param pos0Range: minimum and maximum  of the 2th range
    :param pos1Range: minimum and maximum  of the chi range
    :param dummy: value for bins without pixels
    :param delta_dummy: precision of dummy value
    :param mask: array (of int8) with masked pixels with 1 (0=not masked)
    :param dark: array (of float64) with dark noise to be subtracted (or None)
    :param flat: array (of float64) with flat-field image
    :param polarization: array (of float64) with polarization correction
    :param solidangle: array (of float64)with solid angle corrections
    :param allow_pos0_neg: set to true to allow negative radial values.
    :param chiDiscAtPi: boolean; by default the chi_range is in the range ]-pi,pi[ set to 0 to have the range ]0,2pi[
    :param empty: value of output bins without any contribution when dummy is None
    :param normalization_factor: divide the valid result by this value
    :param coef_power: set to 2 for variance propagation, leave to 1 for mean calculation

    :return: I, edges0, edges1, weighted histogram(2D), unweighted histogram (2D)
    """

    cdef int bins0 = 0, bins1 = 0, size = weights.size
    if pos.ndim > 3:  # create a view
        pos = pos.reshape((-1, 4, 2))

    assert pos.shape[0] == size, "pos.shape[0] == size"
    assert pos.shape[1] == 4, "pos.shape[1] == 4: pos has 4 corners"
    assert pos.shape[2] == 2, "pos.shape[2] == 2: tth and chi"
    assert pos.ndim == 3, "pos.ndim == 3"
    try:
        bins0, bins1 = tuple(bins)
    except TypeError:
        bins0 = bins1 = < int > bins
    if bins0 <= 0:
        bins0 = 1
    if bins1 <= 0:
        bins1 = 1
    cdef:
        position_t[:, :, ::1] cpos = numpy.ascontiguousarray(pos, dtype=position_d)
        data_t[::1] cdata = numpy.ascontiguousarray(weights.ravel(), dtype=data_d)
        acc_t[:, ::1] sum_data = numpy.zeros((bins0, bins1), dtype=acc_d)
        acc_t[:, ::1] sum_count = numpy.zeros((bins0, bins1), dtype=acc_d)
        data_t[:, ::1] merged = numpy.zeros((bins0, bins1), dtype=data_d)
        mask_t[:] cmask
        data_t[:] cflat, cdark, cpolarization, csolidangle
        bint check_mask = False, check_dummy = False, do_dark = False, do_flat = False, do_polarization = False, do_solidangle = False
        data_t cdummy = 0, cddummy = 0, data = 0
        position_t min0 = 0, max0 = 0, min1 = 0, max1 = 0, delta_right = 0, delta_left = 0, delta_up = 0, delta_down = 0, inv_area = 0
        position_t pos0_min = 0, pos0_max = 0, pos1_min = 0, pos1_max = 0, pos0_maxin = 0, pos1_maxin = 0
        position_t area_pixel = 0, fbin0_min = 0, fbin0_max = 0, fbin1_min = 0, fbin1_max = 0
        position_t a0 = 0, a1 = 0, b0 = 0, b1 = 0, c0 = 0, c1 = 0, d0 = 0, d1 = 0
        position_t epsilon = 1e-10
        position_t delta0, delta1
        int bin0_max = 0, bin0_min = 0, bin1_max = 0, bin1_min = 0, i = 0, j = 0, idx = 0

    if pos0Range is not None and len(pos0Range) == 2:
        pos0_min = min(pos0Range)
        pos0_maxin = max(pos0Range)
    else:
        pos0_min = pos[:, :, 0].min()
        pos0_maxin = pos[:, :, 0].max()
    pos0_max = calc_upper_bound(pos0_maxin)

    if pos1Range is not None and len(pos1Range) > 1:
        pos1_min = min(pos1Range)
        pos1_maxin = max(pos1Range)
    else:
        pos1_min = pos[:, :, 1].min()
        pos1_maxin = pos[:, :, 1].max()
    pos1_max = calc_upper_bound(pos1_maxin)

    delta0 = (pos0_max - pos0_min) / (<acc_t> (bins0))
    delta1 = (pos1_max - pos1_min) / (<acc_t> (bins1))

    if (dummy is not None) and (delta_dummy is not None):
        check_dummy = True
        cdummy = <data_t> float(dummy)
        cddummy = <data_t> float(delta_dummy)
    elif (dummy is not None):
        check_dummy = True
        cdummy = <data_t> float(dummy)
        cddummy = 0.0
    else:
        check_dummy = False
        cdummy = <data_t> float(empty)
        cddummy = 0.0

    if mask is not None:
        check_mask = True
        assert mask.size == size, "mask size"
        cmask = numpy.ascontiguousarray(mask.ravel(), dtype=mask_d)
    if dark is not None:
        do_dark = True
        assert dark.size == size, "dark current array size"
        cdark = numpy.ascontiguousarray(dark.ravel(), dtype=data_d)
    if flat is not None:
        do_flat = True
        assert flat.size == size, "flat-field array size"
        cflat = numpy.ascontiguousarray(flat.ravel(), dtype=data_d)
    if polarization is not None:
        do_polarization = True
        assert polarization.size == size, "polarization array size"
        cpolarization = numpy.ascontiguousarray(polarization.ravel(), dtype=data_d)
    if solidangle is not None:
        do_solidangle = True
        assert solidangle.size == size, "Solid angle array size"
        csolidangle = numpy.ascontiguousarray(solidangle.ravel(), dtype=data_d)

    with nogil:
        for idx in range(size):

            if (check_mask) and (cmask[idx]):
                continue

            data = cdata[idx]
            if check_dummy and ((cddummy == 0.0 and data == cdummy) or (cddummy != 0.0 and fabs(data - cdummy) <= cddummy)):
                continue

            a0 = cpos[idx, 0, 0]
            a1 = cpos[idx, 0, 1]
            b0 = cpos[idx, 1, 0]
            b1 = cpos[idx, 1, 1]
            c0 = cpos[idx, 2, 0]
            c1 = cpos[idx, 2, 1]
            d0 = cpos[idx, 3, 0]
            d1 = cpos[idx, 3, 1]

            min0 = min(a0, b0, c0, d0)
            max0 = max(a0, b0, c0, d0)
            min1 = min(a1, b1, c1, d1)
            max1 = max(a1, b1, c1, d1)

            if (max0 < pos0_min) or (min0 > pos0_maxin) or (max1 < pos1_min) or (min1 > pos1_maxin):
                    continue

            if not allow_pos0_neg:
                if min0 < 0.0:
                    min0 = 0.0
                if max0 < 0.0:
                    max0 = 0.0

            if max1 > (2 - chiDiscAtPi) * pi:
                max1 = (2 - chiDiscAtPi) * pi
            if min1 < (-chiDiscAtPi) * pi:
                min1 = (-chiDiscAtPi) * pi

            if do_dark:
                data -= cdark[idx]
            if do_flat:
                data /= cflat[idx]
            if do_polarization:
                data /= cpolarization[idx]
            if do_solidangle:
                data /= csolidangle[idx]

            if min0 < pos0_min:
                data = data * (pos0_min - min0) / (max0 - min0)
                min0 = pos0_min
            if min1 < pos1_min:
                data = data * (pos1_min - min1) / (max1 - min1)
                min1 = pos1_min
            if max0 > pos0_maxin:
                data = data * (max0 - pos0_maxin) / (max0 - min0)
                max0 = pos0_maxin
            if max1 > pos1_maxin:
                data = data * (max1 - pos1_maxin) / (max1 - min1)
                max1 = pos1_maxin

            # Treat data for pixel on chi discontinuity
            if ((max1 - min1) / delta1) > (bins1 / 2.0):
                if pos1_maxin - max1 > min1 - pos1_min:
                    min1 = max1
                    max1 = pos1_maxin
                else:
                    max1 = min1
                    min1 = pos1_min

            fbin0_min = get_bin_number(min0, pos0_min, delta0)
            fbin0_max = get_bin_number(max0, pos0_min, delta0)
            fbin1_min = get_bin_number(min1, pos1_min, delta1)
            fbin1_max = get_bin_number(max1, pos1_min, delta1)

            bin0_min = < int > fbin0_min
            bin0_max = < int > fbin0_max
            bin1_min = < int > fbin1_min
            bin1_max = < int > fbin1_max

            if bin0_min == bin0_max:
                if bin1_min == bin1_max:
                    # All pixel is within a single bin
                    sum_count[bin0_min, bin1_min] += 1.0
                    sum_data[bin0_min, bin1_min] += data
                else:
                    # spread on more than 2 bins
                    area_pixel = fbin1_max - fbin1_min
                    delta_down = (<acc_t> (bin1_min + 1)) - fbin1_min
                    delta_up = fbin1_max - (<acc_t> bin1_max)
                    inv_area = 1.0 / area_pixel

                    sum_count[bin0_min, bin1_min] += inv_area * delta_down
                    sum_data[bin0_min, bin1_min] += data * (inv_area * delta_down) ** coef_power

                    sum_count[bin0_min, bin1_max] += inv_area * delta_up
                    sum_data[bin0_min, bin1_max] += data * (inv_area * delta_up) ** coef_power
                    # if bin1_min + 1 < bin1_max:
                    for j in range(bin1_min + 1, bin1_max):
                            sum_count[bin0_min, j] += inv_area
                            sum_data[bin0_min, j] += data * inv_area ** coef_power

            else:
                # spread on more than 2 bins in dim 0
                if bin1_min == bin1_max:
                    # All pixel fall on 1 bins in dim 1
                    area_pixel = fbin0_max - fbin0_min
                    delta_left = (<acc_t> (bin0_min + 1)) - fbin0_min
                    inv_area = delta_left / area_pixel
                    sum_count[bin0_min, bin1_min] += inv_area
                    sum_data[bin0_min, bin1_min] += data * inv_area ** coef_power
                    delta_right = fbin0_max - (<acc_t> bin0_max)
                    inv_area = delta_right / area_pixel
                    sum_count[bin0_max, bin1_min] += inv_area
                    sum_data[bin0_max, bin1_min] += data * inv_area ** coef_power
                    inv_area = 1.0 / area_pixel
                    for i in range(bin0_min + 1, bin0_max):
                            sum_count[i, bin1_min] += inv_area
                            sum_data[i, bin1_min] += data * inv_area ** coef_power
                else:
                    # spread on n pix in dim0 and m pixel in dim1:
                    area_pixel = (fbin0_max - fbin0_min) * (fbin1_max - fbin1_min)
                    delta_left = (<acc_t> (bin0_min + 1.0)) - fbin0_min
                    delta_right = fbin0_max - (<double> bin0_max)
                    delta_down = (<acc_t> (bin1_min + 1.0)) - fbin1_min
                    delta_up = fbin1_max - (<acc_t> bin1_max)
                    inv_area = 1.0 / area_pixel

                    sum_count[bin0_min, bin1_min] += inv_area * delta_left * delta_down
                    sum_data[bin0_min, bin1_min] += data * (inv_area * delta_left * delta_down) ** coef_power

                    sum_count[bin0_min, bin1_max] += inv_area * delta_left * delta_up
                    sum_data[bin0_min, bin1_max] += data * (inv_area * delta_left * delta_up) ** coef_power

                    sum_count[bin0_max, bin1_min] += inv_area * delta_right * delta_down
                    sum_data[bin0_max, bin1_min] += data * (inv_area * delta_right * delta_down) ** coef_power

                    sum_count[bin0_max, bin1_max] += inv_area * delta_right * delta_up
                    sum_data[bin0_max, bin1_max] += data * (inv_area * delta_right * delta_up) ** coef_power
                    for i in range(bin0_min + 1, bin0_max):
                            sum_count[i, bin1_min] += inv_area * delta_down
                            sum_data[i, bin1_min] += data * (inv_area * delta_down) ** coef_power
                            for j in range(bin1_min + 1, bin1_max):
                                sum_count[i, j] += inv_area
                                sum_data[i, j] += data * inv_area ** coef_power
                            sum_count[i, bin1_max] += inv_area * delta_up
                            sum_data[i, bin1_max] += data * (inv_area * delta_up) ** coef_power
                    for j in range(bin1_min + 1, bin1_max):
                            sum_count[bin0_min, j] += inv_area * delta_left
                            sum_data[bin0_min, j] += data * (inv_area * delta_left) ** coef_power

                            sum_count[bin0_max, j] += inv_area * delta_right
                            sum_data[bin0_max, j] += data * (inv_area * delta_right) ** coef_power

    # with nogil:
        for i in range(bins0):
            for j in range(bins1):
                if sum_count[i, j] > epsilon:
                    merged[i, j] = sum_data[i, j] / sum_count[i, j] / normalization_factor
                else:
                    merged[i, j] = cdummy

    bin_centers0 = numpy.linspace(pos0_min + 0.5 * delta0,
                                  pos0_max - 0.5 * delta0,
                                  bins0)
    bin_centers1 = numpy.linspace(pos1_min + 0.5 * delta1,
                                  pos1_max - 0.5 * delta1,
                                  bins1)

    return (numpy.asarray(merged).T,
            bin_centers0,
            bin_centers1,
            numpy.asarray(sum_data).T,
            numpy.asarray(sum_count).T)


@cython.cdivision(True)
@cython.boundscheck(False)
@cython.wraparound(False)
def pseudoSplit2D_ng(pos not None,
                     weights not None,
                     bins not None,
                     pos0Range=None,
                     pos1Range=None,
                     dummy=None,
                     delta_dummy=None,
                     mask=None,
                     variance=None,
                     dark=None,
                     flat=None,
                     solidangle=None,
                     polarization=None,
                     bint allow_pos0_neg=0,
                     bint chiDiscAtPi=1,
                     float empty=0.0,
                     double normalization_factor=1.0
                     ):
    """
    Calculate 2D histogram of pos weighted by weights

    Splitting is done on the pixel's bounding box, similar to fit2D
    New implementation with variance propagation



    :param pos: 3D array with pos0; Corner A,B,C,D; tth or chi
    :param weights: array with intensities
    :param bins: number of output bins int or 2-tuple of int
    :param pos0Range: minimum and maximum  of the 2th range
    :param pos1Range: minimum and maximum  of the chi range
    :param dummy: value for bins without pixels
    :param delta_dummy: precision of dummy value
    :param mask: array (of int8) with masked pixels with 1 (0=not masked)
    :param variance: variance associated with the weights
    :param dark: array (of float64) with dark noise to be subtracted (or None)
    :param flat: array (of float64) with flat-field image
    :param polarization: array (of float64) with polarization correction
    :param solidangle: array (of float64)with solid angle corrections
    :param allow_pos0_neg: set to true to allow negative radial values.
    :param chiDiscAtPi: boolean; by default the chi_range is in the range ]-pi,pi[ set to 0 to have the range ]0,2pi[
    :param empty: value of output bins without any contribution when dummy is None
    :param normalization_factor: divide the valid result by this value
    :param coef_power: set to 2 for variance propagation, leave to 1 for mean calculation

    :return: I, edges0, edges1, weighted histogram(2D), unweighted histogram (2D)
    """

    cdef int bins0 = 0, bins1 = 0, size = weights.size
    if pos.ndim > 3:  # create a view
        pos = pos.reshape((-1, 4, 2))

    assert pos.shape[0] == size, "pos.shape[0] == size"
    assert pos.shape[1] == 4, "pos.shape[1] == 4: pos has 4 corners"
    assert pos.shape[2] == 2, "pos.shape[2] == 2: tth and chi"
    assert pos.ndim == 3, "pos.ndim == 3"
    try:
        bins0, bins1 = tuple(bins)
    except TypeError:
        bins0 = bins1 = < int > bins
    if bins0 <= 0:
        bins0 = 1
    if bins1 <= 0:
        bins1 = 1
    cdef:
        position_t[:, :, ::1] cpos = numpy.ascontiguousarray(pos, dtype=position_d)
        data_t[::1] cdata = numpy.ascontiguousarray(weights.ravel(), dtype=data_d)
        acc_t[:, :, ::1] out_data = numpy.zeros((bins0, bins1, 4), dtype=acc_d)
        data_t[:, ::1] out_error, out_intensity = numpy.zeros((bins0, bins1), dtype=data_d)
        mask_t[:] cmask
        data_t[:] cflat, cdark, cpolarization, csolidangle, cvariance
        bint check_mask = False, check_dummy = False, do_dark = False, 
        bint do_flat = False, do_polarization = False, do_solidangle = False, 
        bint do_variance = False, is_valid
        data_t cdummy = 0, cddummy = 0, scale = 1
        position_t min0 = 0, max0 = 0, min1 = 0, max1 = 0, delta_right = 0, delta_left = 0, delta_up = 0, delta_down = 0, inv_area = 0
        position_t pos0_min = 0, pos0_max = 0, pos1_min = 0, pos1_max = 0, pos0_maxin = 0, pos1_maxin = 0
        position_t fbin0_min = 0, fbin0_max = 0, fbin1_min = 0, fbin1_max = 0
        position_t a0 = 0, a1 = 0, b0 = 0, b1 = 0, c0 = 0, c1 = 0, d0 = 0, d1 = 0
        position_t center0 = 0.0, center1 = 0.0, area, width, height,   
        position_t delta0, delta1, new_width, new_height, new_min0, new_max0, new_min1, new_max1
        int bin0_max = 0, bin0_min = 0, bin1_max = 0, bin1_min = 0, i = 0, j = 0, idx = 0
        acc_t norm
        preproc_t value

    if pos0Range is not None and len(pos0Range) == 2:
        pos0_min = min(pos0Range)
        pos0_maxin = max(pos0Range)
    else:
        pos0_min = pos[:, :, 0].min()
        pos0_maxin = pos[:, :, 0].max()
    pos0_max = calc_upper_bound(pos0_maxin)

    if pos1Range is not None and len(pos1Range) > 1:
        pos1_min = min(pos1Range)
        pos1_maxin = max(pos1Range)
    else:
        pos1_min = pos[:, :, 1].min()
        pos1_maxin = pos[:, :, 1].max()
    pos1_max = calc_upper_bound(pos1_maxin)

    delta0 = (pos0_max - pos0_min) / (<acc_t> (bins0))
    delta1 = (pos1_max - pos1_min) / (<acc_t> (bins1))

    if (dummy is not None) and (delta_dummy is not None):
        check_dummy = True
        cdummy = <data_t> float(dummy)
        cddummy = <data_t> float(delta_dummy)
    elif (dummy is not None):
        check_dummy = True
        cdummy = <data_t> float(dummy)
        cddummy = 0.0
    else:
        check_dummy = False
        cdummy = <data_t> float(empty)
        cddummy = 0.0

    if variance is not None:
        assert variance.size == size, "variance size"
        do_variance = True
        cvariance = numpy.ascontiguousarray(variance.ravel(), dtype=data_d)
        out_error = numpy.zeros((bins0, bins1), dtype=data_d)

    if mask is not None:
        check_mask = True
        assert mask.size == size, "mask size"
        cmask = numpy.ascontiguousarray(mask.ravel(), dtype=mask_d)
    if dark is not None:
        do_dark = True
        assert dark.size == size, "dark current array size"
        cdark = numpy.ascontiguousarray(dark.ravel(), dtype=data_d)
    if flat is not None:
        do_flat = True
        assert flat.size == size, "flat-field array size"
        cflat = numpy.ascontiguousarray(flat.ravel(), dtype=data_d)
    if polarization is not None:
        do_polarization = True
        assert polarization.size == size, "polarization array size"
        cpolarization = numpy.ascontiguousarray(polarization.ravel(), dtype=data_d)
    if solidangle is not None:
        do_solidangle = True
        assert solidangle.size == size, "Solid angle array size"
        csolidangle = numpy.ascontiguousarray(solidangle.ravel(), dtype=data_d)

    with nogil:
        for idx in range(size):

            if (check_mask) and (cmask[idx]):
                continue

            a0 = cpos[idx, 0, 0]
            a1 = cpos[idx, 0, 1]
            b0 = cpos[idx, 1, 0]
            b1 = cpos[idx, 1, 1]
            c0 = cpos[idx, 2, 0]
            c1 = cpos[idx, 2, 1]
            d0 = cpos[idx, 3, 0]
            d1 = cpos[idx, 3, 1]

            min0 = min(a0, b0, c0, d0)
            max0 = max(a0, b0, c0, d0)
            min1 = min(a1, b1, c1, d1)
            max1 = max(a1, b1, c1, d1)
            
            if (max0 < pos0_min) or (min0 > pos0_maxin) or (max1 < pos1_min) or (min1 > pos1_maxin):
                    continue

            # Recalculate here min0, max0, min1, max1 based on the actual area of ABCD and the width/height ratio
            center0 = (a0 + b0 + c0 + d0) / 4.0
            center1 = (a1 + b1 + c1 + d1) / 4.0
            area = fabs(area4(a0, a1, b0, b1, c0, c1, d0, d1))
            width = (max1 - min1)
            height = (max0 - min0)
            if (width != 0) and (height != 0):
                new_height = sqrt(area * height / width)
                new_width = new_height * width / height
                
                new_min0 = center0 - new_width / 2.0
                new_max0 = center0 + new_width / 2.0
                new_min1 = center1 - new_height / 2.0
                new_max1 = center1 + new_height / 2.0
            if (new_min0 < min0) or (new_max0 > max0) or (new_min1 < min1) or (new_max1 > max1):
                # This is a pathological pixel laying on the Chi discontinuity
                 
                with gil:
                    
                    logger.debug("%s -> %s; %s -> %s; %s -> %s; %s -> %s", 
                                 min0, new_min0, max0, new_max0, min1, new_min1, 
                                 max1, new_max1)
            else:
                min0 = new_min0
                max0 = new_max0
                min1 = new_min1
                max1 = new_max1
                
            if not allow_pos0_neg:
                if min0 < 0.0:
                    min0 = 0.0
                if max0 < 0.0:
                    max0 = 0.0

            if max1 > (2 - chiDiscAtPi) * pi:
                max1 = (2 - chiDiscAtPi) * pi
            if min1 < (-chiDiscAtPi) * pi:
                min1 = (-chiDiscAtPi) * pi

            is_valid = preproc_value_inplace(&value,
                                             cdata[idx],
                                             variance=cvariance[idx] if do_variance else 0.0,
                                             dark=cdark[idx] if do_dark else 0.0,
                                             flat=cflat[idx] if do_flat else 1.0,
                                             solidangle=csolidangle[idx] if do_solidangle else 1.0,
                                             polarization=cpolarization[idx] if do_polarization else 1.0,
                                             absorption=1.0,
                                             mask=cmask[idx] if check_mask else 0,
                                             dummy=cdummy,
                                             delta_dummy=cddummy,
                                             check_dummy=check_dummy,
                                             normalization_factor=normalization_factor,
                                             dark_variance=0.0)
            if not is_valid:
                continue

            scale = 1.0
            if min0 < pos0_min:
                scale = scale * (pos0_min - min0) / (max0 - min0)
                min0 = pos0_min
            if min1 < pos1_min:
                scale = scale * (pos1_min - min1) / (max1 - min1)
                min1 = pos1_min
            if max0 > pos0_maxin:
                scale = scale * (max0 - pos0_maxin) / (max0 - min0)
                max0 = pos0_maxin
            if max1 > pos1_maxin:
                scale = scale * (max1 - pos1_maxin) / (max1 - min1)
                max1 = pos1_maxin

            if scale != 1.0:
                value.signal *= scale
                value.norm *= scale
                value.variance *= scale * scale
                value.count *= scale
                
            # Treat data for pixel on chi discontinuity
            if ((max1 - min1) / delta1) > (bins1 / 2.0):
                if pos1_maxin - max1 > min1 - pos1_min:
                    min1 = max1
                    max1 = pos1_maxin
                else:
                    max1 = min1
                    min1 = pos1_min

            fbin0_min = get_bin_number(min0, pos0_min, delta0)
            fbin0_max = get_bin_number(max0, pos0_min, delta0)
            fbin1_min = get_bin_number(min1, pos1_min, delta1)
            fbin1_max = get_bin_number(max1, pos1_min, delta1)

            bin0_min = < int > fbin0_min
            bin0_max = < int > fbin0_max
            bin1_min = < int > fbin1_min
            bin1_max = < int > fbin1_max

            fbin0_min = get_bin_number(min0, pos0_min, delta0)
            fbin0_max = get_bin_number(max0, pos0_min, delta0)
            fbin1_min = get_bin_number(min1, pos1_min, delta1)
            fbin1_max = get_bin_number(max1, pos1_min, delta1)

            bin0_min = <ssize_t> fbin0_min
            bin0_max = <ssize_t> fbin0_max
            bin1_min = <ssize_t> fbin1_min
            bin1_max = <ssize_t> fbin1_max

            if bin0_min == bin0_max:
                # No spread along dim0
                if bin1_min == bin1_max:
                    # All pixel is within a single bin
                    update_2d_accumulator(out_data, bin0_min, bin1_min, value, 1.0)
                else:
                    # spread on 2 or more bins in dim1 
                    delta_down = (<acc_t> (bin1_min + 1)) - fbin1_min
                    delta_up = fbin1_max - (bin1_max)
                    inv_area = 1.0 / (fbin1_max - fbin1_min)

                    update_2d_accumulator(out_data, bin0_min, bin1_min, value, inv_area * delta_down)
                    update_2d_accumulator(out_data, bin0_min, bin1_max, value, inv_area * delta_up)
                    for j in range(bin1_min + 1, bin1_max):
                        update_2d_accumulator(out_data, bin0_min, j, value, inv_area)

            else:
                # spread on 2 or more bins in dim 0
                if bin1_min == bin1_max:
                    # All pixel fall inside the same bins in dim 1
                    inv_area = 1.0 / (fbin0_max - fbin0_min)
                    
                    delta_left = (<acc_t> (bin0_min + 1)) - fbin0_min
                    update_2d_accumulator(out_data, bin0_min, bin1_min, value, inv_area * delta_left)

                    delta_right = fbin0_max - (<acc_t> bin0_max)
                    update_2d_accumulator(out_data, bin0_max, bin1_min, value, inv_area * delta_right)
                    for i in range(bin0_min + 1, bin0_max):
                            update_2d_accumulator(out_data, i, bin1_min, value, inv_area)
                else:
                    # spread on n pix in dim0 and m pixel in dim1:
                    inv_area = 1.0 / (fbin0_max - fbin0_min) * (fbin1_max - fbin1_min)

                    delta_left = (<acc_t> (bin0_min + 1)) - fbin0_min
                    delta_right = fbin0_max - (<acc_t> bin0_max)
                    delta_down = (<acc_t> (bin1_min + 1)) - fbin1_min
                    delta_up = fbin1_max - (<acc_t> bin1_max)
                    
                    update_2d_accumulator(out_data, bin0_min, bin1_min, value, inv_area * delta_left * delta_down)
                    update_2d_accumulator(out_data, bin0_min, bin1_max, value, inv_area * delta_left * delta_up)
                    update_2d_accumulator(out_data, bin0_max, bin1_min, value, inv_area * delta_right * delta_down)
                    update_2d_accumulator(out_data, bin0_max, bin1_max, value, inv_area * delta_right * delta_up)
                    for i in range(bin0_min + 1, bin0_max):
                        update_2d_accumulator(out_data, i, bin1_min, value, inv_area * delta_down)
                        for j in range(bin1_min + 1, bin1_max):
                            update_2d_accumulator(out_data, i, j, value, inv_area)
                        update_2d_accumulator(out_data, i, bin1_max, value, inv_area * delta_up)
                    for j in range(bin1_min + 1, bin1_max):
                        update_2d_accumulator(out_data, bin0_min, j, value, inv_area * delta_left)
                        update_2d_accumulator(out_data, bin0_max, j, value, inv_area * delta_right)
                        
        for i in range(bins0):
            for j in range(bins1):
                norm = out_data[i, j, 2]
                if norm > 0.0:
                    out_intensity[i, j] = out_data[i, j, 0] / norm
                    if do_variance:
                        out_error[i, j] = sqrt(out_data[i, j, 1]) / norm
                else:
                    out_intensity[i, j] = empty
                    if do_variance:
                        out_error[i, j] = empty

    bin_centers0 = numpy.linspace(pos0_min + 0.5 * delta0, pos0_max - 0.5 * delta0, bins0)
    bin_centers1 = numpy.linspace(pos1_min + 0.5 * delta1, pos1_max - 0.5 * delta1, bins1)
    if do_variance:
        result = Integrate2dWithErrorResult(numpy.asarray(out_intensity).T,
                                            numpy.asarray(out_error).T,
                                            bin_centers0, 
                                            bin_centers1,
                                            numpy.asarray(out_data).view(dtype=prop_d).reshape((bins0, bins1)).T)
    else:
        result = Integrate2dResult(numpy.asarray(out_intensity).T,
                                   bin_centers0, 
                                   bin_centers1,
                                   numpy.asarray(out_data).view(dtype=prop_d).reshape((bins0, bins1)).T)

    return result <|MERGE_RESOLUTION|>--- conflicted
+++ resolved
@@ -33,11 +33,7 @@
 
 __author__ = "Jerome Kieffer"
 __contact__ = "Jerome.kieffer@esrf.fr"
-<<<<<<< HEAD
-__date__ = "19/11/2018"
-=======
 __date__ = "03/12/2018"
->>>>>>> a356281d
 __status__ = "stable"
 __license__ = "MIT"
 
