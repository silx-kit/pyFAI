--- conflicted
+++ resolved
@@ -2,7 +2,7 @@
 #cython: embedsignature=True, language_level=3
 #cython: boundscheck=False, wraparound=False, cdivision=True, initializedcheck=False,
 ## This is for developping
-# cython: profile=True, warn.undeclared=True, warn.unused=True, warn.unused_result=False, warn.unused_arg=True
+## cython: profile=True, warn.undeclared=True, warn.unused=True, warn.unused_result=False, warn.unused_arg=True
 #
 #    Project: Fast Azimuthal integration
 #             https://github.com/silx-kit/pyFAI
@@ -37,11 +37,7 @@
 
 __author__ = "Jerome Kieffer"
 __license__ = "MIT"
-<<<<<<< HEAD
-__date__ = "15/12/2020"
-=======
 __date__ = "11/01/2021"
->>>>>>> 68899128
 __copyright__ = "2011-2020, ESRF"
 __contact__ = "jerome.kieffer@esrf.fr"
 
