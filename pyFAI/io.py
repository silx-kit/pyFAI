--- conflicted
+++ resolved
@@ -45,11 +45,7 @@
 __contact__ = "Jerome.Kieffer@ESRF.eu"
 __license__ = "MIT"
 __copyright__ = "European Synchrotron Radiation Facility, Grenoble, France"
-<<<<<<< HEAD
-__date__ = "20/06/2017"
-=======
-__date__ = "15/06/2017"
->>>>>>> d735a6af
+__date__ = "21/06/2017"
 __status__ = "production"
 __docformat__ = 'restructuredtext'
 
@@ -435,20 +431,14 @@
 
 class DefaultAiWriter(Writer):
 
-    def __init__(self, filename, ai=None):
-<<<<<<< HEAD
+    def __init__(self, filename, engine=None):
         """Constructor of the historical writer of azimuthalIntegrator.
         
         :param filename: name of the output file
         :param ai: integrator, should provide make_headers method. 
-=======
-        """
-        Constructor of the historical writer of azimuthalIntegrator.
->>>>>>> d735a6af
         """
         self._filename = filename
-        self._ai = ai
-        self._header = None
+        self._engine = engine
         self._already_written = False
 
     def set_filename(self, filename):
@@ -458,7 +448,7 @@
         self._filename = filename
         self._already_written = False
 
-    def make_headers(self, hdr="#", has_dark=False, has_flat=False,
+    def make_headers(self, hdr="#", has_mask=None, has_dark=None, has_flat=None,
                      polarization_factor=None, normalization_factor=None,
                      metadata=None):
         """
@@ -474,56 +464,26 @@
         :return: the header
         :rtype: str
         """
-        if self._header is None:
-            ai = self._ai
-            header_lst = ["== pyFAI calibration =="]
-            header_lst.append("SplineFile: %s" % ai.splineFile)
-            header_lst.append("PixelSize: %.3e, %.3e m" %
-                              (ai.pixel1, ai.pixel2))
-            header_lst.append("PONI: %.3e, %.3e m" % (ai.poni1, ai.poni2))
-            header_lst.append("Distance Sample to Detector: %s m" %
-                              ai.dist)
-            header_lst.append("Rotations: %.6f %.6f %.6f rad" %
-                              (ai.rot1, ai.rot2, ai.rot3))
-            header_lst += ["", "== Fit2d calibration =="]
-
-            f2d = ai.getFit2D()
-            header_lst.append("Distance Sample-beamCenter: %.3f mm" %
-                              f2d["directDist"])
-            header_lst.append("Center: x=%.3f, y=%.3f pix" %
-                              (f2d["centerX"], f2d["centerY"]))
-            header_lst.append("Tilt: %.3f deg  TiltPlanRot: %.3f deg" %
-                              (f2d["tilt"], f2d["tiltPlanRotation"]))
-            header_lst.append("")
-
-            if ai._wavelength is not None:
-                header_lst.append("Wavelength: %s" % ai.wavelength)
-            if ai.maskfile is not None:
-                header_lst.append("Mask File: %s" % ai.maskfile)
-            if has_dark or (ai.darkcurrent is not None):
-                if ai.darkfiles:
-                    header_lst.append("Dark current: %s" % ai.darkfiles)
-                else:
-                    header_lst.append("Dark current: Done with unknown file")
-            if has_flat or (ai.flatfield is not None):
-                if ai.flatfiles:
-                    header_lst.append("Flat field: %s" % ai.flatfiles)
-                else:
-                    header_lst.append("Flat field: Done with unknown file")
-#             if polarization_factor is None and ai._polarization is not None:
-#                 polarization_factor = ai._polarization_factor
-            header_lst.append("Polarization factor: %s" % polarization_factor)
-            header_lst.append("Normalization factor: %s" % normalization_factor)
-
-            if metadata is not None:
-                header_lst += ["", "Headers of the input frame:"]
-                header_lst += [i.strip() for i in json.dumps(metadata, indent=2).split("\n")]
-            self._header = "\n".join([hdr + " " + i for i in header_lst])
-
-        return self._header
+        if "make_headers" in dir(self._engine):
+            header_lst = self._engine.make_headers()
+        else:
+            header_lst = [str(self._engine), ""]
+
+        header_lst += ["Mask applied: %s" % has_mask,
+                       "Dark current applied: %s" % has_dark,
+                       "Flat field applied: %s" % has_flat,
+                       "Polarization factor: %s" % polarization_factor,
+                       "Normalization factor: %s" % normalization_factor]
+
+        if metadata is not None:
+            header_lst += ["", "Headers of the input frame:"]
+            header_lst += [i.strip() for i in json.dumps(metadata, indent=2).split("\n")]
+        header = "\n".join([hdr + " " + i for i in header_lst])
+
+        return header
 
     def save1D(self, filename, dim1, I, error=None, dim1_unit="2th_deg",
-               has_dark=False, has_flat=False,
+               has_mask=None, has_dark=False, has_flat=False,
                polarization_factor=None, normalization_factor=None, metadata=None):
         """This method save the result of a 1D integration as ASCII file.
         
@@ -550,7 +510,7 @@
         """
         dim1_unit = units.to_unit(dim1_unit)
         with open(filename, "w") as f:
-            f.write(self.make_headers(has_dark=has_dark, has_flat=has_flat,
+            f.write(self.make_headers(has_mask=has_mask, has_dark=has_dark, has_flat=has_flat,
                                      polarization_factor=polarization_factor,
                                      normalization_factor=normalization_factor,
                                      metadata=metadata))
@@ -601,43 +561,11 @@
             raise RuntimeError("FabIO module is needed to save EDF images")
         dim1_unit = units.to_unit(dim1_unit)
 
-        header = OrderedDict()
-        # Warning: risk of cyclic import, not using isinstance on purpose
-<<<<<<< HEAD
-        fqn = fully_qualified_name(ai)
-=======
-        fqn = fully_qualified_name(self.ai)
->>>>>>> d735a6af
-        if fqn == "pyFAI.azimuthalIntegrator.AzimuthalIntegrator":
-            ai = self._ai
-            header["dist"] = str(ai._dist)
-            header["poni1"] = str(ai._poni1)
-            header["poni2"] = str(ai._poni2)
-            header["rot1"] = str(ai._rot1)
-            header["rot2"] = str(ai._rot2)
-            header["rot3"] = str(ai._rot3)
-            header["pixelX"] = str(ai.pixel2)  # this is not a bug ... most people expect dim1 to be X
-            header["pixelY"] = str(ai.pixel1)  # this is not a bug ... most people expect dim2 to be Y
-
-            if ai.splineFile:
-                header["spline"] = str(ai.splineFile)
-
-            if has_dark:
-                if ai.darkfiles:
-                    header["dark"] = ai.darkfiles
-                else:
-                    header["dark"] = 'unknown dark applied'
-            if has_flat:
-                if ai.flatfiles:
-                    header["flat"] = ai.flatfiles
-                else:
-                    header["flat"] = 'unknown flat applied'
-            f2d = ai.getFit2D()
-            for key in f2d:
-                header["key"] = f2d[key]
-        # elif fqn == "pyFAI.multi_geometry.MultiGeometry":
-        else:
-            header["Engine"] = " ".join(str(self._ai).split())  # Remove \n
+        # Remove \n and \t)
+        header = OrderedDict((("Engine", " ".join(str(self._engine).split()))))
+
+        if "make_headers" in dir(self._engine):
+            header.update(self._engine.make_headers("dict"))
 
         header[dim1_unit.name + "_min"] = str(dim1.min())
         header[dim1_unit.name + "_max"] = str(dim1.max())
