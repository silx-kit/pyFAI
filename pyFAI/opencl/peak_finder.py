--- conflicted
+++ resolved
@@ -29,11 +29,7 @@
 
 __authors__ = ["Jérôme Kieffer"]
 __license__ = "MIT"
-<<<<<<< HEAD
 __date__ = "04/08/2020"
-=======
-__date__ = "08/06/2020"
->>>>>>> f138dff7
 __copyright__ = "2014-2019, ESRF, Grenoble"
 __contact__ = "jerome.kieffer@esrf.fr"
 
