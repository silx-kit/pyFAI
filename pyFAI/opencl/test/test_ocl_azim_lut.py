--- conflicted
+++ resolved
@@ -33,11 +33,7 @@
 __contact__ = "jerome.kieffer@esrf.eu"
 __license__ = "MIT"
 __copyright__ = "2019 European Synchrotron Radiation Facility, Grenoble, France"
-<<<<<<< HEAD
 __date__ = "16/10/2020"
-=======
-__date__ = "02/10/2020"
->>>>>>> 66c2e1d7
 
 import logging
 import numpy
