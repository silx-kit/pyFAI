#!/usr/bin/env python
# -*- coding: utf-8 -*-
#
#    Project: Azimuthal integration
#             https://github.com/silx-kit/pyFAI
#
#    Copyright (C) 2012-2021 European Synchrotron Radiation Facility, Grenoble, France
#
#    Principal author:       Jérôme Kieffer (Jerome.Kieffer@ESRF.eu)
#
#  Permission is hereby granted, free of charge, to any person obtaining a copy
#  of this software and associated documentation files (the "Software"), to deal
#  in the Software without restriction, including without limitation the rights
#  to use, copy, modify, merge, publish, distribute, sublicense, and/or sell
#  copies of the Software, and to permit persons to whom the Software is
#  furnished to do so, subject to the following conditions:
#  .
#  The above copyright notice and this permission notice shall be included in
#  all copies or substantial portions of the Software.
#  .
#  THE SOFTWARE IS PROVIDED "AS IS", WITHOUT WARRANTY OF ANY KIND, EXPRESS OR
#  IMPLIED, INCLUDING BUT NOT LIMITED TO THE WARRANTIES OF MERCHANTABILITY,
#  FITNESS FOR A PARTICULAR PURPOSE AND NONINFRINGEMENT. IN NO EVENT SHALL THE
#  AUTHORS OR COPYRIGHT HOLDERS BE LIABLE FOR ANY CLAIM, DAMAGES OR OTHER
#  LIABILITY, WHETHER IN AN ACTION OF CONTRACT, TORT OR OTHERWISE, ARISING FROM,
#  OUT OF OR IN CONNECTION WITH THE SOFTWARE OR THE USE OR OTHER DEALINGS IN
#  THE SOFTWARE.

"""Semi-graphical tool for peak-picking and extracting visually control points
from an image with Debye-Scherer rings"""

__author__ = "Jérôme Kieffer"
__contact__ = "Jerome.Kieffer@ESRF.eu"
__license__ = "MIT"
__copyright__ = "European Synchrotron Radiation Facility, Grenoble, France"
<<<<<<< HEAD
__date__ = "06/12/2021"
=======
__date__ = "10/12/2021"
>>>>>>> 7e08283e
__status__ = "production"

import os
import threading
import logging
import operator
import numpy
import fabio

logger = logging.getLogger(__name__)

try:
    from silx.gui import qt
except ImportError:
    logger.debug("Backtrace", exc_info=True)
    qt = None

if qt is not None:
    from .matplotlib import pylab
    from . import utils as gui_utils
from .mpl_calib import MplCalibWidget
from ..control_points import ControlPoints
from ..calibrant import CALIBRANT_FACTORY
from ..blob_detection import BlobDetection
from ..massif import Massif
from ..ext.reconstruct import reconstruct
from ..ext.watershed import InverseWatershed


def preprocess_image(data, log=False, clip=0.001):
    """Preforms the pre-processing of the image
    
    :param data: the input image
    :param log: set to apply logarithmic intensity scale
    :param clip: discard pixel fraction which are too weak/intense
    :return: scaled image, bounds  
    """
    if log:
        data_disp = numpy.arcsinh(data)
    else:
        data_disp = data

    # skip lowest and highest per mille of image values via vmin/vmax
    sorted_list = data_disp.flatten()  # explicit copy
    sorted_list.sort()
    show_min = sorted_list[int(round(clip * (sorted_list.size - 1)))]
    show_max = sorted_list[int(round((1.0 - clip) * (sorted_list.size - 1)))]
    bounds = (show_min, show_max)
    return  data_disp, bounds


class PeakPicker(object):
    """
    This class is in charge of peak picking, i.e. find bragg spots in the image
    Two methods can be used : massif or blob
    """

    VALID_METHODS = ["massif", "blob", "watershed"]

    help = ["Please select rings on the diffraction image. In parenthesis, some modified shortcuts for single button mouse (Apple):",
            " * Right-click (click+n):         try an auto find for a ring",
            " * Right-click + Ctrl (click+b):  create new group with one point",
            " * Right-click + Shift (click+v): add one point to current group",
            " * Right-click + m (click+m):     find more points for current group",
            " * Center-click or (click+d):     erase current group",
            " * Center-click + 1 or (click+1): erase closest point from current group"]

    def __init__(self, data, reconst=False, mask=None,
                 pointfile=None, calibrant=None, wavelength=None, detector=None,
                 method="massif"):
        """
        :param data: input image as numpy array
        :param reconst: shall masked part or negative values be reconstructed (wipe out problems with pilatus gaps)
        :param mask: area in which keypoints will not be considered as valid
        :param pointfile:
        """
        if isinstance(data, (str,)):
            self.data = fabio.open(data).data.astype("float32")
        else:
            self.data = numpy.ascontiguousarray(data, numpy.float32)
        if mask is not None:
            mask = mask.astype(bool)
            view = self.data.ravel()
            flat_mask = mask.ravel()
            min_valid = view[numpy.where(flat_mask == False)].min()
            view[numpy.where(flat_mask)] = min_valid

        self.shape = self.data.shape
        self.points = ControlPoints(pointfile, calibrant=calibrant, wavelength=wavelength)
        self.widget = None  # contains a MplCalibWidget
        self.spinbox = None
        self.refine_btn = None
        self.ref_action = None
        self.sb_action = None
        self.reconstruct = reconst
        self.detector = detector
        self.mask = mask
        self.massif = None  # used for massif detection
        self.blob = None  # used for blob   detection
        self.watershed = None  # used for inverse watershed
        self._sem = threading.Semaphore()
        self.mpl_connectId = None
        self.defaultNbPoints = 100
        self._init_thread = None
        self.point_filename = None
        self.callback = None
        self.method = None
        if method not in self.VALID_METHODS:
            logger.error("Not a valid peak-picker method: %s should be part of %s", method, self.VALID_METHODS)
            method = self.VALID_METHODS[0]
        self.init(method, False)

    def init(self, method, sync=True):
        """
        Unified initializer
        """
        assert method in self.VALID_METHODS
        if method != self.method:
            self.__getattribute__("_init_" + method)(sync)
            self.method = method

    def sync_init(self):
        if self._init_thread:
            self._init_thread.join()

    def _init_massif(self, sync=True):
        """
        Initialize PeakPicker for massif based detection
        """
        if self.reconstruct:
            if self.mask is None:
                self.mask = self.data < 0
            data = reconstruct(self.data, self.mask)
        else:
            data = self.data
        self.massif = Massif(data)
        self._init_thread = threading.Thread(target=self.massif.get_labeled_massif, name="massif_process")
        self._init_thread.start()
        if sync:
            self._init_thread.join()

    def _init_blob(self, sync=True):
        """
        Initialize PeakPicker for blob based detection
        """
        if self.mask is not None:
            self.blob = BlobDetection(self.data, mask=self.mask)
        else:
            self.blob = BlobDetection(self.data, mask=(self.data < 0))
        self._init_thread = threading.Thread(target=self.blob.process, name="blob_process")
        self._init_thread.start()
        if sync:
            self._init_thread.join()

    def _init_watershed(self, sync=True):
        """
        Initialize PeakPicker for watershed based detection
        """
        self.watershed = InverseWatershed(self.data)
        self._init_thread = threading.Thread(target=self.watershed.init, name="iw_init")
        self._init_thread.start()
        if sync:
            self._init_thread.join()

    def peaks_from_area(self, **kwargs):
        """
        Return the list of peaks within an area

        :param mask: 2d array with mask.
        :param Imin: minimum of intensity above the background to keep the point
        :param keep: maximum number of points to keep
        :param method: enforce the use of detection using "massif" or "blob" or "watershed"
        :param ring: ring number to which assign the  points
        :param dmin: minimum distance between two peaks (in pixels)
        :param seed: good starting points.
        :return: list of peaks [y,x], [y,x], ...]
        """
        method = kwargs.get("method")
        ring = kwargs.get("ring", 0)
        if not method:
            method = self.method
        else:
            self.init(method, True)

        obj = self.__getattribute__(method)

        points = obj.peaks_from_area(**kwargs)
        if points:
            gpt = self.points.append(points, ring)
            if self.widget is not None:
                self.widget.add_grp(gpt.label, points)
        return points

    def reset(self):
        """
        Reset control point and graph (if needed)
        """
        self.points.reset()
        if self.widget is not None:
            try:
                self.widget.reset()
            except Exception as err:
                print(f"{type(err)}: {err} in peak_picker.reset()")

    def gui(self, log=False, maximize=False, pick=True):
        """
        :param log: show z in log scale
        """
        if self.widget is None:
            self.widget = MplCalibWidget(click_cb=self.onclick,
                                         refine_cb=None,
                                         option_cb=None,)
            self.widget.init(update=False)
        data_disp, bounds = preprocess_image(self.data, False, 1e-3)
        self.widget.imshow(data_disp, bounds=bounds, log=log, update=False)
        if self.detector:
            self.widget.set_detector(self.detector, update=False)
        if maximize:
            self.widget.maximize()
        else:
            self.widget.update()

    def load(self, filename):
        """
        load a filename and plot data on the screen (if GUI)
        """
        self.points.load(filename)
        self.display_points()

    def display_points(self, minIndex=0, reset=False):
        """
        display all points and their ring annotations
        :param minIndex: ring index to start with
        :param reset: remove all point before re-displaying them
        """
        if self.widget is not None:
            if reset:
                self.widget.reset(False)

            for _lbl, gpt in self.points._groups.items():
                idx = gpt.ring
                if idx < minIndex:
                    continue
                if len(gpt) > 0:
                    self.widget.add_grp(gpt.label, gpt.points, update=False)
            self.widget.update()

    def remove_grp(self, lbl):
        """
        remove a group of points

        :param lbl: label of the group of points
        """
        gpt = self.points.pop(lbl=lbl)
        if gpt and self.widget:
            print(gpt.annotate)
            self.widget.remove_grp(gpt.label, update=True)

    def onclick(self, event):
        """
        Called when a mouse is clicked
        """

        def common_creation(points, gpt=None):
            """
            plot new set of points

            :param points: list of points
            :param gpt: : group of point, instance of PointGroup
            """
            if points:
                if not gpt and self.widget:
                    gpt = self.points.append(points, ring=self.widget.get_ring_value())
                self.widget.add_grp(gpt.label, points)
            return gpt

        def new_grp(event):
            " * new_grp Right-click (click+n):         try an auto find for a ring"
            # ydata is a float, and matplotlib display pixels centered.
            # we use floor (int cast) instead of round to avoid use of
            # banker's rounding
            ypix, xpix = int(event.ydata + 0.5), int(event.xdata + 0.5)
            points = self.massif.find_peaks([ypix, xpix],
                                            self.defaultNbPoints,
                                            None, self.massif_contour)
            if points:
                gpt = common_creation(points)
                # annontate(points[0], [ypix, xpix], gpt=gpt)
                logger.info("Created group #%2s with %i points", gpt.label, len(gpt))
            else:
                logger.warning("No peak found !!!")

        def single_point(event):
            " * Right-click + Ctrl (click+b):  create new group with one single point"
            ypix, xpix = int(event.ydata + 0.5), int(event.xdata + 0.5)
            newpeak = self.massif.nearest_peak([ypix, xpix])
            if newpeak:
                gpt = common_creation([newpeak])
                # annontate(newpeak, [ypix, xpix], gpt=gpt)
                logger.info("Create group #%2s with single point x=%5.1f, y=%5.1f", gpt.label, newpeak[1], newpeak[0])
            else:
                logger.warning("No peak found !!!")

        def append_more_points(event):
            " * Right-click + m (click+m):     find more points for current group"
            gpt = self.points.get(self.spinbox.value())
            if not gpt:
                new_grp(event)
                return
            self.widget.remove_grp(gpt.label, update=False)
            # matplotlib coord to pixel coord, avoinding use of banker's round
            ypix, xpix = int(event.ydata + 0.5), int(event.xdata + 0.5)
            # need to annotate only if a new group:
            listpeak = self.massif.find_peaks([ypix, xpix],
                                              self.defaultNbPoints, None,
                                              self.massif_contour)
            if listpeak:
                gpt.points += listpeak
                logger.info("Added %i points to group #%2s (now %i points)", len(listpeak), len(gpt.label), len(gpt))
            else:
                logger.warning("No peak found !!!")
            common_creation(gpt.points, gpt)

        def append_1_point(event):
            " * Right-click + Shift (click+v): add one point to current group"
            gpt = self.points.get(self.widget.get_ring_value())
            if not gpt:
                new_grp(event)
                return
            self.widget.remove_grp(gpt.label, update=False)
            # matplotlib coord to pixel coord, avoinding use of banker's round
            ypix, xpix = int(event.ydata + 0.5), int(event.xdata + 0.5)
            newpeak = self.massif.nearest_peak([ypix, xpix])
            if newpeak:
                gpt.points.append(newpeak)
                logger.info("x=%5.1f, y=%5.1f added to group #%2s", newpeak[1], newpeak[0], gpt.label)
            else:
                logger.warning("No peak found !!!")
            common_creation(gpt.points, gpt)

        def erase_grp(event):
            " * Center-click or (click+d):     erase current group"
            ring = self.widget.get_ring_value()
            gpt = self.points.pop(ring)
            if not gpt:
                logger.warning("No group of points for ring %s", ring)
                return
            # print("Remove group from ring %s label %s" % (ring, gpt.label))
            self.widget.remove_grp(gpt.label, update=True)
            if len(gpt) > 0:
                logger.info("Removing group #%2s containing %i points", gpt.label, len(gpt))
            else:
                logger.info("No groups to remove")

        def erase_1_point(event):
            " * Center-click + 1 or (click+1): erase closest point from current group"
            ring = self.widget.get_ring_value()
            gpt = self.points.get(ring)
            if not gpt:
                logger.warning("No group of points for ring %s", ring)
                return
            self.widget.remove_grp(gpt.label, update=True)
            if len(gpt) > 1:
                # delete single closest point from current group
                # matplotlib coord to pixel coord, avoinding use of banker's round
                y0, x0 = int(event.ydata + 0.5), int(event.xdata + 0.5)
                distsq = [((p[1] - x0) ** 2 + (p[0] - y0) ** 2) for p in gpt.points]
                # index and distance of smallest distance:
                indexMin = min(enumerate(distsq), key=operator.itemgetter(1))
                removedPt = gpt.points.pop(indexMin[0])
                logger.info("x=%5.1f, y=%5.1f removed from group #%2s (%i points left)", removedPt[1], removedPt[0], gpt.label, len(gpt))
                # annotate (new?) 1st point and add remaining points back
                common_creation(gpt.points, gpt)

            elif len(gpt) == 1:
                logger.info("Removing group #%2s containing 1 point", gpt.label)
                gpt = self.points.pop(ring)
            else:
                logger.info("No groups to remove")

        with self._sem:
            logger.debug("Button: %i, Key modifier: %s", event.button, event.key)

            if ((event.button == 3) and (event.key == 'shift')) or \
               ((event.button == 1) and (event.key == 'v')):
                # if 'shift' pressed add nearest maximum to the current group
                append_1_point(event)
            elif ((event.button == 3) and (event.key == 'control')) or\
                 ((event.button == 1) and (event.key == 'b')):
                # if 'control' pressed add nearest maximum to a new group
                single_point(event)
            elif (event.button in [1, 3]) and (event.key == 'm'):
                append_more_points(event)
            elif (event.button == 3) or ((event.button == 1) and (event.key == 'n')):
                # create new group
                new_grp(event)

            elif (event.key == "1") and (event.button in [1, 2]):
                erase_1_point(event)
            elif (event.button == 2) or (event.button == 1 and event.key == "d"):
                erase_grp(event)
            else:
                logger.info("Unknown combination: Button: %i, Key modifier: %s", event.button, event.key)

    def finish(self, filename=None, callback=None):
        """
        Ask the ring number for the given points

        :param filename: file with the point coordinates saved
        """
        logging.info(os.linesep.join(self.help))
        if not callback:
            if not self.points.calibrant.dSpacing:
                logger.error("Calibrant has no line ! check input parameters please, especially the '-c' option")
                print(CALIBRANT_FACTORY)
                raise RuntimeError("Invalid calibrant")
            input("Please press enter when you are happy with your selection" + os.linesep)
            # need to disconnect 'button_press_event':
            if self.widget:
                self.widget.on_refine_clicked()
            print("Now fill in the ring number. Ring number starts at 0, like point-groups.")
            self.points.readRingNrFromKeyboard()
            if filename is not None:
                self.points.save(filename)
            return self.points.getWeightedList(self.data)
        else:
            self.point_filename = filename
            self.callback = callback
            gui_utils.main_loop = True
            # MAIN LOOP
            pylab.show()

    def contour(self, data, cmap="autumn", linewidths=2, linestyles="dashed"):
        """
        Overlay a contour-plot

        :param data: 2darray with the 2theta values in radians...
        """
        if self.widget is None:
            logging.warning("No diffraction image available => not showing the contour")
        else:
            tth_max = data.max()
            tth_min = data.min()
            if self.points.calibrant:
                angles = [i for i in self.points.calibrant.get_2th()
                          if (i is not None) and (i >= tth_min) and (i <= tth_max)]
                if not angles:
                    angles = None
            else:
                angles = None
            self.widget.contour(data, angles, cmap, linewidths, linestyles, update=True)

    def massif_contour(self, data):
        """
        Overlays a mask over a diffraction image

        :param data: mask to be overlaid
        """

        if self.widget is None:
            logging.error("No diffraction image available => not showing the contour")
        else:
            self.widget.shadow(data)

    def closeGUI(self):
        if self.widget is not None:
            self.widget.close()

    @property
    def append_mode(self):
        return self.widget.append_mode

    def on_plus_pts_clicked(self, *args):
        """
        callback function
        """
        self.append_mode = True
        print(self.append_mode)

    def on_minus_pts_clicked(self, *args):
        """
        callback function
        """
        self.append_mode = False
        print(self.append_mode)

    def on_option_clicked(self, *args):
        """
        callback function
        """
        print("Option!")

    def on_refine_clicked(self, *args):
        """
        callback function
        """
        print("refine, now!")
        self.sb_action.setDisabled(True)
        self.ref_action.setDisabled(True)
        self.spinbox.setEnabled(False)
        self.mpl_connectId = None
        self.fig.canvas.mpl_disconnect(self.mpl_connectId)
        pylab.ion()
        if self.point_filename:
            self.points.save(self.point_filename)
        if self.callback:
            self.callback(self.points.getWeightedList(self.data))<|MERGE_RESOLUTION|>--- conflicted
+++ resolved
@@ -33,11 +33,7 @@
 __contact__ = "Jerome.Kieffer@ESRF.eu"
 __license__ = "MIT"
 __copyright__ = "European Synchrotron Radiation Facility, Grenoble, France"
-<<<<<<< HEAD
 __date__ = "06/12/2021"
-=======
-__date__ = "10/12/2021"
->>>>>>> 7e08283e
 __status__ = "production"
 
 import os
@@ -87,7 +83,7 @@
     show_max = sorted_list[int(round((1.0 - clip) * (sorted_list.size - 1)))]
     bounds = (show_min, show_max)
     return  data_disp, bounds
-
+    
 
 class PeakPicker(object):
     """
@@ -127,7 +123,7 @@
 
         self.shape = self.data.shape
         self.points = ControlPoints(pointfile, calibrant=calibrant, wavelength=wavelength)
-        self.widget = None  # contains a MplCalibWidget
+        self.widget = None
         self.spinbox = None
         self.refine_btn = None
         self.ref_action = None
@@ -310,7 +306,7 @@
             """
             if points:
                 if not gpt and self.widget:
-                    gpt = self.points.append(points, ring=self.widget.get_ring_value())
+                    gpt = self.points.append(points, ring=self.widget.spinbox.value())
                 self.widget.add_grp(gpt.label, points)
             return gpt
 
@@ -363,7 +359,7 @@
 
         def append_1_point(event):
             " * Right-click + Shift (click+v): add one point to current group"
-            gpt = self.points.get(self.widget.get_ring_value())
+            gpt = self.points.get(self.widget.spinbox.value())
             if not gpt:
                 new_grp(event)
                 return
@@ -380,7 +376,7 @@
 
         def erase_grp(event):
             " * Center-click or (click+d):     erase current group"
-            ring = self.widget.get_ring_value()
+            ring = self.widget.spinbox.value()
             gpt = self.points.pop(ring)
             if not gpt:
                 logger.warning("No group of points for ring %s", ring)
@@ -394,7 +390,7 @@
 
         def erase_1_point(event):
             " * Center-click + 1 or (click+1): erase closest point from current group"
-            ring = self.widget.get_ring_value()
+            ring = self.widget.spinbox.value()
             gpt = self.points.get(ring)
             if not gpt:
                 logger.warning("No group of points for ring %s", ring)
