#!/usr/bin/env python
# -*- coding: utf-8 -*-
#
#    Project: Azimuthal integration
#             https://github.com/silx-kit/pyFAI
#
#    Copyright (C) 2012-2021 European Synchrotron Radiation Facility, Grenoble, France
#
#    Principal author:       Jérôme Kieffer (Jerome.Kieffer@ESRF.eu)
#
#  Permission is hereby granted, free of charge, to any person obtaining a copy
#  of this software and associated documentation files (the "Software"), to deal
#  in the Software without restriction, including without limitation the rights
#  to use, copy, modify, merge, publish, distribute, sublicense, and/or sell
#  copies of the Software, and to permit persons to whom the Software is
#  furnished to do so, subject to the following conditions:
#  .
#  The above copyright notice and this permission notice shall be included in
#  all copies or substantial portions of the Software.
#  .
#  THE SOFTWARE IS PROVIDED "AS IS", WITHOUT WARRANTY OF ANY KIND, EXPRESS OR
#  IMPLIED, INCLUDING BUT NOT LIMITED TO THE WARRANTIES OF MERCHANTABILITY,
#  FITNESS FOR A PARTICULAR PURPOSE AND NONINFRINGEMENT. IN NO EVENT SHALL THE
#  AUTHORS OR COPYRIGHT HOLDERS BE LIABLE FOR ANY CLAIM, DAMAGES OR OTHER
#  LIABILITY, WHETHER IN AN ACTION OF CONTRACT, TORT OR OTHERWISE, ARISING FROM,
#  OUT OF OR IN CONNECTION WITH THE SOFTWARE OR THE USE OR OTHER DEALINGS IN
#  THE SOFTWARE.

"""Semi-graphical tool for peak-picking and extracting visually control points
from an image with Debye-Scherer rings"""

__author__ = "Jérôme Kieffer"
__contact__ = "Jerome.Kieffer@ESRF.eu"
__license__ = "MIT"
__copyright__ = "European Synchrotron Radiation Facility, Grenoble, France"
<<<<<<< HEAD
__date__ = "14/10/2021"
=======
__date__ = "15/10/2021"
>>>>>>> b29bafbd
__status__ = "production"

import os
import threading
import logging
import operator
import numpy
import fabio

logger = logging.getLogger(__name__)

try:
    from silx.gui import qt
except ImportError:
    logger.debug("Backtrace", exc_info=True)
    qt = None

if qt is not None:
<<<<<<< HEAD
    from .utils import update_fig, maximize_fig
    from .matplotlib import matplotlib, pyplot
=======
    from .matplotlib import pylab
>>>>>>> b29bafbd
    from . import utils as gui_utils
from .mpl_calib import MplCalibWidget
from ..control_points import ControlPoints
from ..calibrant import CALIBRANT_FACTORY
from ..blob_detection import BlobDetection
from ..massif import Massif
from ..ext.reconstruct import reconstruct
from ..ext.watershed import InverseWatershed


def preprocess_image(data, log=False, clip=0.001):
    """Preforms the pre-processing of the image
    
    :param data: the input image
    :param log: set to apply logarithmic intensity scale
    :param clip: discard pixel fraction which are too weak/intense
    :return: scaled image, bounds  
    """
    if log:
        data_disp = numpy.arcsinh(data)
    else:
        data_disp = data

    # skip lowest and highest per mille of image values via vmin/vmax
    sorted_list = data_disp.flatten()  # explicit copy
    sorted_list.sort()
    show_min = sorted_list[int(round(clip * (sorted_list.size - 1)))]
    show_max = sorted_list[int(round((1.0 - clip) * (sorted_list.size - 1)))]
    bounds = (show_min, show_max)
    return  data_disp, bounds


class PeakPicker(object):
    """
    This class is in charge of peak picking, i.e. find bragg spots in the image
    Two methods can be used : massif or blob
    """

    VALID_METHODS = ["massif", "blob", "watershed"]

    help = ["Please select rings on the diffraction image. In parenthesis, some modified shortcuts for single button mouse (Apple):",
            " * Right-click (click+n):         try an auto find for a ring",
            " * Right-click + Ctrl (click+b):  create new group with one point",
            " * Right-click + Shift (click+v): add one point to current group",
            " * Right-click + m (click+m):     find more points for current group",
            " * Center-click or (click+d):     erase current group",
            " * Center-click + 1 or (click+1): erase closest point from current group"]

    def __init__(self, data, reconst=False, mask=None,
                 pointfile=None, calibrant=None, wavelength=None, detector=None,
                 method="massif"):
        """
        :param data: input image as numpy array
        :param reconst: shall masked part or negative values be reconstructed (wipe out problems with pilatus gaps)
        :param mask: area in which keypoints will not be considered as valid
        :param pointfile:
        """
        if isinstance(data, (str,)):
            self.data = fabio.open(data).data.astype("float32")
        else:
            self.data = numpy.ascontiguousarray(data, numpy.float32)
        if mask is not None:
            mask = mask.astype(bool)
            view = self.data.ravel()
            flat_mask = mask.ravel()
            min_valid = view[numpy.where(flat_mask == False)].min()
            view[numpy.where(flat_mask)] = min_valid

        self.shape = self.data.shape
        self.points = ControlPoints(pointfile, calibrant=calibrant, wavelength=wavelength)
        self.widget = None
        self.spinbox = None
        self.refine_btn = None
        self.ref_action = None
        self.sb_action = None
        self.reconstruct = reconst
        self.detector = detector
        self.mask = mask
        self.massif = None  # used for massif detection
        self.blob = None  # used for blob   detection
        self.watershed = None  # used for inverse watershed
        self._sem = threading.Semaphore()
        self.mpl_connectId = None
        self.defaultNbPoints = 100
        self._init_thread = None
        self.point_filename = None
        self.callback = None
        self.method = None
        if method not in self.VALID_METHODS:
            logger.error("Not a valid peak-picker method: %s should be part of %s", method, self.VALID_METHODS)
            method = self.VALID_METHODS[0]
        self.init(method, False)

    def init(self, method, sync=True):
        """
        Unified initializer
        """
        assert method in self.VALID_METHODS
        if method != self.method:
            self.__getattribute__("_init_" + method)(sync)
            self.method = method

    def sync_init(self):
        if self._init_thread:
            self._init_thread.join()

    def _init_massif(self, sync=True):
        """
        Initialize PeakPicker for massif based detection
        """
        if self.reconstruct:
            if self.mask is None:
                self.mask = self.data < 0
            data = reconstruct(self.data, self.mask)
        else:
            data = self.data
        self.massif = Massif(data)
        self._init_thread = threading.Thread(target=self.massif.get_labeled_massif, name="massif_process")
        self._init_thread.start()
        if sync:
            self._init_thread.join()

    def _init_blob(self, sync=True):
        """
        Initialize PeakPicker for blob based detection
        """
        if self.mask is not None:
            self.blob = BlobDetection(self.data, mask=self.mask)
        else:
            self.blob = BlobDetection(self.data, mask=(self.data < 0))
        self._init_thread = threading.Thread(target=self.blob.process, name="blob_process")
        self._init_thread.start()
        if sync:
            self._init_thread.join()

    def _init_watershed(self, sync=True):
        """
        Initialize PeakPicker for watershed based detection
        """
        self.watershed = InverseWatershed(self.data)
        self._init_thread = threading.Thread(target=self.watershed.init, name="iw_init")
        self._init_thread.start()
        if sync:
            self._init_thread.join()

    def peaks_from_area(self, **kwargs):
        """
        Return the list of peaks within an area

        :param mask: 2d array with mask.
        :param Imin: minimum of intensity above the background to keep the point
        :param keep: maximum number of points to keep
        :param method: enforce the use of detection using "massif" or "blob" or "watershed"
        :param ring: ring number to which assign the  points
        :param dmin: minimum distance between two peaks (in pixels)
        :param seed: good starting points.
        :return: list of peaks [y,x], [y,x], ...]
        """
        method = kwargs.get("method")
        ring = kwargs.get("ring", 0)
        if not method:
            method = self.method
        else:
            self.init(method, True)

        obj = self.__getattribute__(method)

        points = obj.peaks_from_area(**kwargs)
        if points:
            gpt = self.points.append(points, ring)
            self.widget.add_grp(gpt.label, points)
        return points

    def reset(self):
        """
        Reset control point and graph (if needed)
        """
        self.points.reset()
        self.widget.reset()
        
    def gui(self, log=False, maximize=False, pick=True):
        """
        :param log: show z in log scale
        """
<<<<<<< HEAD
        if self.fig is None:
            self.fig, self.ax = pyplot.subplots()
            self.fig.subplots_adjust(right=0.75)
            # add 3 subplots at the same position for debye-sherrer image, contour-plot and massif contour
            # # = self.fig.add_subplot(111)
            self.ct = self.ax  # self.fig.add_subplot(111)
            self.msp = self.ax  # self.fig.add_subplot(111)
            toolbar = self.fig.canvas.toolbar
            toolbar.addSeparator()

            a = toolbar.addAction('Opts', self.on_option_clicked)
            a.setToolTip('open options window')
            if pick:
                label = qt.QLabel("Ring #", toolbar)
                toolbar.addWidget(label)
                self.spinbox = qt.QSpinBox(toolbar)
                self.spinbox.setMinimum(0)
                self.sb_action = toolbar.addWidget(self.spinbox)
                a = toolbar.addAction('Refine', self.on_refine_clicked)
                a.setToolTip('switch to refinement mode')
                self.ref_action = a
                self.mpl_connectId = self.fig.canvas.mpl_connect('button_press_event', self.onclick)

        data_disp, bounds = preprocess_image(self.data, log, 1e-3)
        show_min, show_max = bounds
        im = self.ax.imshow(data_disp, vmin=show_min, vmax=show_max,
                            origin="lower", interpolation="nearest",
                            )
        self.ax.set_ylabel('y in pixels')
        self.ax.set_xlabel('x in pixels')

        if self.detector:
        # if False:
            s1, s2 = self.data.shape
            s1 -= 1
            s2 -= 1
            self.ax.set_xlim(0, s2)
            self.ax.set_ylim(0, s1)
            d1 = numpy.array([0, s1, s1, 0])
            d2 = numpy.array([0, 0, s2, s2])
            p1, p2, _ = self.detector.calc_cartesian_positions(d1=d1, d2=d2)
            ax = self.fig.add_subplot(1, 1, 1,
                                      xbound=False,
                                      ybound=False,
                                      xlabel=r'dim2 ($\approx m$)',
                                      ylabel=r'dim1 ($\approx m$)',
                                      xlim=(p2.min(), p2.max()),
                                      ylim=(p1.min(), p1.max()),
                                      aspect='equal',
                                      zorder=-1)
            ax.xaxis.set_label_position('top')
            ax.yaxis.set_label_position('right')
            ax.yaxis.label.set_color('blue')
            ax.xaxis.label.set_color('blue')
            ax.tick_params(colors="blue", labelbottom='off', labeltop='on',
                           labelleft='off', labelright='on')
            # ax.autoscale_view(False, False, False)

        else:
            if log:
                txt = 'Log colour scale (skipping lowest/highest per mille)'
            else:
                txt = 'Linear colour scale (skipping lowest/highest per mille)'
            _cbar = self.fig.colorbar(im, label=txt)
        # self.ax.autoscale_view(False, False, False)
        update_fig(self.fig)
=======
        if self.widget is None:
            self.widget = MplCalibWidget(click_cb=self.onclick,
                                         refine_cb=None,
                                         option_cb=None,)
            self.widget.init(update=False)
        data_disp, bounds = preprocess_image(self.data, False, 1e-3)
        self.widget.imshow(data_disp, bounds=bounds, log=log, update=False)
        if self.detector:
            self.widget.set_detector(self.detector, update=False)
>>>>>>> b29bafbd
        if maximize:
            self.widget.maximize()
        else:
            self.widget.update()

    def load(self, filename):
        """
        load a filename and plot data on the screen (if GUI)
        """
        self.points.load(filename)
        self.display_points()

    def display_points(self, minIndex=0, reset=False):
        """
        display all points and their ring annotations
        :param minIndex: ring index to start with
        :param reset: remove all point before re-displaying them
        """
        if self.widget is not None:
            if reset:
                self.widget.reset(False)

            for _lbl, gpt in self.points._groups.items():
                idx = gpt.ring
                if idx < minIndex:
                    continue
                if len(gpt) > 0:
                    self.widget.add_grp(gpt.label, gpt.points, update=False)
            self.widget.update()

    def remove_grp(self, lbl):
        """
        remove a group of points

        :param lbl: label of the group of points
        """
        gpt = self.points.pop(lbl=lbl)
        if gpt and self.widget:
            print(gpt.annotate)
            self.widget.remove_grp(gpt.label, update=True)

    def onclick(self, event):
        """
        Called when a mouse is clicked
        """

        def common_creation(points, gpt=None):
            """
            plot new set of points

            :param points: list of points
            :param gpt: : group of point, instance of PointGroup
            """
            if points:
                if not gpt:
                    gpt = self.points.append(points, ring=self.widget.spinbox.value())
                self.widget.add_grp(gpt.label, points)
            return gpt

        def new_grp(event):
            " * new_grp Right-click (click+n):         try an auto find for a ring"
            # ydata is a float, and matplotlib display pixels centered.
            # we use floor (int cast) instead of round to avoid use of
            # banker's rounding
            ypix, xpix = int(event.ydata + 0.5), int(event.xdata + 0.5)
            points = self.massif.find_peaks([ypix, xpix],
                                            self.defaultNbPoints,
                                            None, self.massif_contour)
            if points:
                gpt = common_creation(points)
                logger.info("Created group #%2s with %i points", gpt.label, len(gpt))
            else:
                logger.warning("No peak found !!!")

        def single_point(event):
            " * Right-click + Ctrl (click+b):  create new group with one single point"
            ypix, xpix = int(event.ydata + 0.5), int(event.xdata + 0.5)
            newpeak = self.massif.nearest_peak([ypix, xpix])
            if newpeak:
                gpt = common_creation([newpeak])
                logger.info("Create group #%2s with single point x=%5.1f, y=%5.1f", gpt.label, newpeak[1], newpeak[0])
            else:
                logger.warning("No peak found !!!")

        def append_more_points(event):
            " * Right-click + m (click+m):     find more points for current group"
            gpt = self.points.get(self.spinbox.value())
            if not gpt:
                new_grp(event)
                return
            self.widget.remove_grp(gpt.label, update=False)
            # matplotlib coord to pixel coord, avoinding use of banker's round
            ypix, xpix = int(event.ydata + 0.5), int(event.xdata + 0.5)
            # need to annotate only if a new group:
            listpeak = self.massif.find_peaks([ypix, xpix],
                                              self.defaultNbPoints, None,
                                              self.massif_contour)
            if listpeak:
                gpt.points += listpeak
                logger.info("Added %i points to group #%2s (now %i points)", len(listpeak), len(gpt.label), len(gpt))
            else:
                logger.warning("No peak found !!!")
            common_creation(gpt.points, gpt)

        def append_1_point(event):
            " * Right-click + Shift (click+v): add one point to current group"
            gpt = self.points.get(self.widget.spinbox.value())
            if not gpt:
                new_grp(event)
                return
            self.widget.remove_grp(gpt.label, update=False)            
            # matplotlib coord to pixel coord, avoinding use of banker's round
            ypix, xpix = int(event.ydata + 0.5), int(event.xdata + 0.5)
            newpeak = self.massif.nearest_peak([ypix, xpix])
            if newpeak:
                gpt.points.append(newpeak)
                logger.info("x=%5.1f, y=%5.1f added to group #%2s", newpeak[1], newpeak[0], gpt.label)
            else:
                logger.warning("No peak found !!!")
            common_creation(gpt.points, gpt)

        def erase_grp(event):
            " * Center-click or (click+d):     erase current group"
            ring = self.widget.spinbox.value()
            gpt = self.points.pop(ring)
            if not gpt:
                logger.warning("No group of points for ring %s", ring)
                return
            # print("Remove group from ring %s label %s" % (ring, gpt.label))
            self.widget.remove_grp(gpt.label, update=True)            
            if len(gpt) > 0:
                logger.info("Removing group #%2s containing %i points", gpt.label, len(gpt))
            else:
                logger.info("No groups to remove")

        def erase_1_point(event):
            " * Center-click + 1 or (click+1): erase closest point from current group"
            ring = self.widget.spinbox.value()
            gpt = self.points.get(ring)
            if not gpt:
                logger.warning("No group of points for ring %s", ring)
                return
            self.widget.remove_grp(gpt.label, update=True)            
            if len(gpt) > 1:
                # delete single closest point from current group
                # matplotlib coord to pixel coord, avoinding use of banker's round
                y0, x0 = int(event.ydata + 0.5), int(event.xdata + 0.5)
                distsq = [((p[1] - x0) ** 2 + (p[0] - y0) ** 2) for p in gpt.points]
                # index and distance of smallest distance:
                indexMin = min(enumerate(distsq), key=operator.itemgetter(1))
                removedPt = gpt.points.pop(indexMin[0])
                logger.info("x=%5.1f, y=%5.1f removed from group #%2s (%i points left)", removedPt[1], removedPt[0], gpt.label, len(gpt))
                # annotate (new?) 1st point and add remaining points back
                common_creation(gpt.points, gpt)
                
            elif len(gpt) == 1:
                logger.info("Removing group #%2s containing 1 point", gpt.label)
                gpt = self.points.pop(ring)
            else:
                logger.info("No groups to remove")

        with self._sem:
            logger.debug("Button: %i, Key modifier: %s", event.button, event.key)

            if ((event.button == 3) and (event.key == 'shift')) or \
               ((event.button == 1) and (event.key == 'v')):
                # if 'shift' pressed add nearest maximum to the current group
                append_1_point(event)
            elif ((event.button == 3) and (event.key == 'control')) or\
                 ((event.button == 1) and (event.key == 'b')):
                # if 'control' pressed add nearest maximum to a new group
                single_point(event)
            elif (event.button in [1, 3]) and (event.key == 'm'):
                append_more_points(event)
            elif (event.button == 3) or ((event.button == 1) and (event.key == 'n')):
                # create new group
                new_grp(event)

            elif (event.key == "1") and (event.button in [1, 2]):
                erase_1_point(event)
            elif (event.button == 2) or (event.button == 1 and event.key == "d"):
                erase_grp(event)
            else:
                logger.info("Unknown combination: Button: %i, Key modifier: %s", event.button, event.key)

    def finish(self, filename=None, callback=None):
        """
        Ask the ring number for the given points

        :param filename: file with the point coordinates saved
        """
        logging.info(os.linesep.join(self.help))
        if not callback:
            if not self.points.calibrant.dSpacing:
                logger.error("Calibrant has no line ! check input parameters please, especially the '-c' option")
                print(CALIBRANT_FACTORY)
                raise RuntimeError("Invalid calibrant")
            input("Please press enter when you are happy with your selection" + os.linesep)
            # need to disconnect 'button_press_event':
            if self.widget:
                self.widget.on_refine_clicked()
            print("Now fill in the ring number. Ring number starts at 0, like point-groups.")
            self.points.readRingNrFromKeyboard()
            if filename is not None:
                self.points.save(filename)
            return self.points.getWeightedList(self.data)
        else:
            self.point_filename = filename
            self.callback = callback
            gui_utils.main_loop = True
            # MAIN LOOP
            pylab.show()

    def contour(self, data, cmap="autumn", linewidths=2, linestyles="dashed"):
        """
        Overlay a contour-plot

        :param data: 2darray with the 2theta values in radians...
        """
        if self.widget is None:
            logging.warning("No diffraction image available => not showing the contour")
        else:
<<<<<<< HEAD
            if self.msp is not None and self.ct is not None:
                while len(self.msp.images) > 1:
                    self.msp.images.pop()
                while len(self.ct.images) > 1:
                    self.ct.images.pop()
                while len(self.ct.collections) > 0:
                    self.ct.collections.pop()
                ct = self.ct
            else:
                ct = self.ax

=======
            
>>>>>>> b29bafbd
            tth_max = data.max()
            tth_min = data.min()
            if self.points.calibrant:
                angles = [i for i in self.points.calibrant.get_2th()
                          if (i is not None) and (i >= tth_min) and (i <= tth_max)]
                if not angles:
                    angles = None
            else:
                angles = None
            self.widget.contour(data, angles, cmap, linewidths, linestyles, update=True)
            
    def massif_contour(self, data):
        """
        Overlays a mask over a diffraction image

        :param data: mask to be overlaid
        """

        if self.widget is None:
            logging.error("No diffraction image available => not showing the contour")
        else:
            self.widget.shadow(data)
            
    def closeGUI(self):
        if self.widget is not None:
            self.widget.close()

    @property
    def append_mode(self):
        return self.widget.append_mode

    def on_plus_pts_clicked(self, *args):
        """
        callback function
        """
        self.append_mode = True
        print(self.append_mode)

    def on_minus_pts_clicked(self, *args):
        """
        callback function
        """
        self.append_mode = False
        print(self.append_mode)

    def on_option_clicked(self, *args):
        """
        callback function
        """
        print("Option!")

    def on_refine_clicked(self, *args):
        """
        callback function
        """
        print("refine, now!")
        self.sb_action.setDisabled(True)
        self.ref_action.setDisabled(True)
        self.spinbox.setEnabled(False)
        self.mpl_connectId = None
        self.fig.canvas.mpl_disconnect(self.mpl_connectId)
        pylab.ion()
        if self.point_filename:
            self.points.save(self.point_filename)
        if self.callback:
            self.callback(self.points.getWeightedList(self.data))<|MERGE_RESOLUTION|>--- conflicted
+++ resolved
@@ -33,11 +33,7 @@
 __contact__ = "Jerome.Kieffer@ESRF.eu"
 __license__ = "MIT"
 __copyright__ = "European Synchrotron Radiation Facility, Grenoble, France"
-<<<<<<< HEAD
-__date__ = "14/10/2021"
-=======
 __date__ = "15/10/2021"
->>>>>>> b29bafbd
 __status__ = "production"
 
 import os
@@ -56,12 +52,7 @@
     qt = None
 
 if qt is not None:
-<<<<<<< HEAD
-    from .utils import update_fig, maximize_fig
-    from .matplotlib import matplotlib, pyplot
-=======
     from .matplotlib import pylab
->>>>>>> b29bafbd
     from . import utils as gui_utils
 from .mpl_calib import MplCalibWidget
 from ..control_points import ControlPoints
@@ -92,7 +83,7 @@
     show_max = sorted_list[int(round((1.0 - clip) * (sorted_list.size - 1)))]
     bounds = (show_min, show_max)
     return  data_disp, bounds
-
+    
 
 class PeakPicker(object):
     """
@@ -246,74 +237,6 @@
         """
         :param log: show z in log scale
         """
-<<<<<<< HEAD
-        if self.fig is None:
-            self.fig, self.ax = pyplot.subplots()
-            self.fig.subplots_adjust(right=0.75)
-            # add 3 subplots at the same position for debye-sherrer image, contour-plot and massif contour
-            # # = self.fig.add_subplot(111)
-            self.ct = self.ax  # self.fig.add_subplot(111)
-            self.msp = self.ax  # self.fig.add_subplot(111)
-            toolbar = self.fig.canvas.toolbar
-            toolbar.addSeparator()
-
-            a = toolbar.addAction('Opts', self.on_option_clicked)
-            a.setToolTip('open options window')
-            if pick:
-                label = qt.QLabel("Ring #", toolbar)
-                toolbar.addWidget(label)
-                self.spinbox = qt.QSpinBox(toolbar)
-                self.spinbox.setMinimum(0)
-                self.sb_action = toolbar.addWidget(self.spinbox)
-                a = toolbar.addAction('Refine', self.on_refine_clicked)
-                a.setToolTip('switch to refinement mode')
-                self.ref_action = a
-                self.mpl_connectId = self.fig.canvas.mpl_connect('button_press_event', self.onclick)
-
-        data_disp, bounds = preprocess_image(self.data, log, 1e-3)
-        show_min, show_max = bounds
-        im = self.ax.imshow(data_disp, vmin=show_min, vmax=show_max,
-                            origin="lower", interpolation="nearest",
-                            )
-        self.ax.set_ylabel('y in pixels')
-        self.ax.set_xlabel('x in pixels')
-
-        if self.detector:
-        # if False:
-            s1, s2 = self.data.shape
-            s1 -= 1
-            s2 -= 1
-            self.ax.set_xlim(0, s2)
-            self.ax.set_ylim(0, s1)
-            d1 = numpy.array([0, s1, s1, 0])
-            d2 = numpy.array([0, 0, s2, s2])
-            p1, p2, _ = self.detector.calc_cartesian_positions(d1=d1, d2=d2)
-            ax = self.fig.add_subplot(1, 1, 1,
-                                      xbound=False,
-                                      ybound=False,
-                                      xlabel=r'dim2 ($\approx m$)',
-                                      ylabel=r'dim1 ($\approx m$)',
-                                      xlim=(p2.min(), p2.max()),
-                                      ylim=(p1.min(), p1.max()),
-                                      aspect='equal',
-                                      zorder=-1)
-            ax.xaxis.set_label_position('top')
-            ax.yaxis.set_label_position('right')
-            ax.yaxis.label.set_color('blue')
-            ax.xaxis.label.set_color('blue')
-            ax.tick_params(colors="blue", labelbottom='off', labeltop='on',
-                           labelleft='off', labelright='on')
-            # ax.autoscale_view(False, False, False)
-
-        else:
-            if log:
-                txt = 'Log colour scale (skipping lowest/highest per mille)'
-            else:
-                txt = 'Linear colour scale (skipping lowest/highest per mille)'
-            _cbar = self.fig.colorbar(im, label=txt)
-        # self.ax.autoscale_view(False, False, False)
-        update_fig(self.fig)
-=======
         if self.widget is None:
             self.widget = MplCalibWidget(click_cb=self.onclick,
                                          refine_cb=None,
@@ -323,7 +246,6 @@
         self.widget.imshow(data_disp, bounds=bounds, log=log, update=False)
         if self.detector:
             self.widget.set_detector(self.detector, update=False)
->>>>>>> b29bafbd
         if maximize:
             self.widget.maximize()
         else:
@@ -394,6 +316,7 @@
                                             None, self.massif_contour)
             if points:
                 gpt = common_creation(points)
+                annontate(points[0], [ypix, xpix], gpt=gpt)
                 logger.info("Created group #%2s with %i points", gpt.label, len(gpt))
             else:
                 logger.warning("No peak found !!!")
@@ -404,6 +327,7 @@
             newpeak = self.massif.nearest_peak([ypix, xpix])
             if newpeak:
                 gpt = common_creation([newpeak])
+                annontate(newpeak, [ypix, xpix], gpt=gpt)
                 logger.info("Create group #%2s with single point x=%5.1f, y=%5.1f", gpt.label, newpeak[1], newpeak[0])
             else:
                 logger.warning("No peak found !!!")
@@ -546,21 +470,6 @@
         if self.widget is None:
             logging.warning("No diffraction image available => not showing the contour")
         else:
-<<<<<<< HEAD
-            if self.msp is not None and self.ct is not None:
-                while len(self.msp.images) > 1:
-                    self.msp.images.pop()
-                while len(self.ct.images) > 1:
-                    self.ct.images.pop()
-                while len(self.ct.collections) > 0:
-                    self.ct.collections.pop()
-                ct = self.ct
-            else:
-                ct = self.ax
-
-=======
-            
->>>>>>> b29bafbd
             tth_max = data.max()
             tth_min = data.min()
             if self.points.calibrant:
