--- conflicted
+++ resolved
@@ -28,13 +28,9 @@
 
 
 __author__ = "Jérôme Kieffer"
-<<<<<<< HEAD
-__date__ = "09/02/2017"
-=======
 __date__ = "12/01/2018"
->>>>>>> e1abdfa9
 __license__ = "MIT"
-__copyright__ = "2012-2016 European Synchrotron Radiation Facility, Grenoble, France"
+__copyright__ = "2012-2018 European Synchrotron Radiation Facility, Grenoble, France"
 
 
 from collections import OrderedDict
@@ -212,8 +208,6 @@
               "csr": "CPU_CSR_OpenMP",
               "csr_ocl": "CSR",
               }
-    _cpu = None
-    _gpu = None
 
     def __init__(self, nbr=10, repeat=1, memprofile=False, unit="2th_deg", max_size=None):
         self.reference_1d = {}
@@ -238,50 +232,37 @@
         self.out_2d = (500, 360)
         self.max_size = max_size or sys.maxunicode
 
-    @classmethod
-    def get_cpu(cls):
-        if cls._cpu is None:
+    def get_cpu(self):
+        if self._cpu is None:
             if os.name == "nt":
-                cls._cpu = platform.processor()
+                self._cpu = platform.processor()
             elif os.path.exists("/proc/cpuinfo"):
                 cpuinfo = [i.split(": ", 1)[1] for i in open("/proc/cpuinfo") if i.startswith("model name")]
                 if not cpuinfo:
                     cpuinfo = [i.split(": ", 1)[1] for i in open("/proc/cpuinfo") if i.startswith("cpu")]
-                cls._cpu = cpuinfo[0].strip()
+                self._cpu = cpuinfo[0].strip()
             elif os.path.exists("/usr/sbin/sysctl"):
                 proc = subprocess.Popen(["sysctl", "-n", "machdep.cpu.brand_string"], stdout=subprocess.PIPE)
                 proc.wait()
-                cls._cpu = proc.stdout.read().strip()
+                self._cpu = proc.stdout.read().strip()
                 if six.PY3:
-                    cls._cpu = cls._cpu.decode("ASCII")
-            old = cls._cpu
-            cls._cpu = old.replace("  ", " ")
-            while old != cls._cpu:
-                old = cls._cpu
-                cls._cpu = old.replace("  ", " ")
-        return cls._cpu
-
-    @classmethod
-    def get_gpu(cls, devicetype="gpu", useFp64=False, platformid=None, deviceid=None):
-
+                    self._cpu = self._cpu.decode("ASCII")
+            old = self._cpu
+            self._cpu = old.replace("  ", " ")
+            while old != self._cpu:
+                old = self._cpu
+                self._cpu = old.replace("  ", " ")
+        return self._cpu
+
+    def get_gpu(self, devicetype="gpu", useFp64=False, platformid=None, deviceid=None):
         if ocl is None:
-<<<<<<< HEAD
-            cls._gpu = "NoGPU"
-=======
             return "NoGPU"
         try:
             ctx = ocl.create_context(devicetype, useFp64, platformid, deviceid)
         except Exception:
             return "NoGPU"
->>>>>>> e1abdfa9
         else:
-            try:
-                ctx = ocl.create_context(devicetype, useFp64, platformid, deviceid)
-            except:
-                cls._gpu = "NoGPU"
-            else:
-                cls._gpu = ctx.devices[0].name
-        return cls._gpu
+            return ctx.devices[0].name
 
     def get_mem(self):
         """
@@ -462,7 +443,7 @@
             label = "2D_" + self.LABELS[method]
             memory_error = (MemoryError, RuntimeError)
 
-        results = {}
+        results = OrderedDict()
         first = True
         for param in ds_list:
             self.update_mp()
