#!/usr/bin/env python
# -*- coding: utf-8 -*-
#
#    Project: Fast Azimuthal integration
#             https://github.com/silx-kit/pyFAI
#
#    Copyright (C) 2014-2018 European Synchrotron Radiation Facility, Grenoble, France
#
#    Principal author:       Jérôme Kieffer (Jerome.Kieffer@ESRF.eu)
#
#  Permission is hereby granted, free of charge, to any person obtaining a copy
#  of this software and associated documentation files (the "Software"), to deal
#  in the Software without restriction, including without limitation the rights
#  to use, copy, modify, merge, publish, distribute, sublicense, and/or sell
#  copies of the Software, and to permit persons to whom the Software is
#  furnished to do so, subject to the following conditions:
#  .
#  The above copyright notice and this permission notice shall be included in
#  all copies or substantial portions of the Software.
#  .
#  THE SOFTWARE IS PROVIDED "AS IS", WITHOUT WARRANTY OF ANY KIND, EXPRESS OR
#  IMPLIED, INCLUDING BUT NOT LIMITED TO THE WARRANTIES OF MERCHANTABILITY,
#  FITNESS FOR A PARTICULAR PURPOSE AND NONINFRINGEMENT. IN NO EVENT SHALL THE
#  AUTHORS OR COPYRIGHT HOLDERS BE LIABLE FOR ANY CLAIM, DAMAGES OR OTHER
#  LIABILITY, WHETHER IN AN ACTION OF CONTRACT, TORT OR OTHERWISE, ARISING FROM,
#  OUT OF OR IN CONNECTION WITH THE SOFTWARE OR THE USE OR OTHER DEALINGS IN
#  THE SOFTWARE.

"""
Contains a registry of all integrator available
"""

__author__ = "Jerome Kieffer"
__contact__ = "Jerome.Kieffer@ESRF.eu"
__license__ = "MIT"
__copyright__ = "European Synchrotron Radiation Facility, Grenoble, France"
<<<<<<< HEAD
__date__ = "08/01/2019"
=======
__date__ = "14/01/2019"
>>>>>>> 66610f55
__status__ = "development"

from logging import getLogger
logger = getLogger(__name__)
from collections import OrderedDict, namedtuple
Method = namedtuple("Method", ["dim", "split", "algo", "impl", "target"])
ClassFunction = namedtuple("ClassFunction", ["klass", "function"])


def _degraded(split, algo, impl):
    "provide a degraded version of the input"
    if impl == "opencl":
        return split, algo, "cython"
    elif algo == "lut":
        return split, "histogram", impl
    elif algo == "csr":
        return split, "histogram", impl
    elif split == "full":
        return "pseudo", algo, impl
    elif split == "full":
        return "pseudo", algo, impl
    elif split == "pseudo":
        return "bbox", algo, impl
    elif split == "bbox":
        return "no", algo, impl
    elif impl == "cython":
        return split, algo, "python"
    else:
        # Totally fail safe ?
        return "no", "histogram", "python"


class IntegrationMethod:
    "Keeps track of all integration methods"
    _registry = OrderedDict()

    AVAILABLE_SLITS = ("no", "bbox", "pseudo", "full")
    AVAILABLE_ALGOS = ("histogram", "lut", "csr")
    AVAILABLE_IMPLS = ("python", "cython", "opencl")

    @classmethod
    def list_available(cls):
        """return a list of pretty printed integration method available"""
        return [i.__repr__() for i in cls._registry.values()]

    @classmethod
    def select_method(cls, dim=None, split=None, algo=None, impl=None,
                      target=None, target_type=None, degradable=True, method=None):
        """Retrieve all algorithm which are fitting the requirement
        """
        if method is not None:
            dim, split, algo, impl, target = method
            if isinstance(target, (list, tuple)):
                target, target_type = target, None
            else:
                target, target_type = None, method.target
            return cls.select_method(dim, split, algo, impl,
                                     target, target_type,
                                     degradable=degradable)
<<<<<<< HEAD
=======
        any_values = set(["any", "all", "*"])
        if dim in any_values:
            methods = []
            for d in [1, 2]:
                methods += cls.select_method(dim=d,
                                             split=split, algo=algo, impl=impl,
                                             target=target, target_type=target_type,
                                             degradable=degradable, method=method)
            return methods

>>>>>>> 66610f55
        dim = int(dim) if dim else 0
        algo = algo.lower() if algo is not None else "*"
        impl = impl.lower() if impl is not None else "*"
        split = split.lower() if split is not None else "*"
        target_type = target_type.lower() if target_type else "*"
        if target_type in any_values:
            target_type = "*"
        method_nt = Method(dim, algo, impl, split, target)
        if method_nt in cls._registry:
            return [cls._registry[method_nt]]
        # Validate on pixel splitting, implementation and algorithm
        if dim:
            candidates = [i for i in cls._registry.keys() if i[0] == dim]
        else:
            candidates = cls._registry.keys()
        if split != "*":
            candidates = [i for i in candidates if i[1] == split]
        if algo != "*":
            candidates = [i for i in candidates if i[2] == algo]
        if impl != "*":
            candidates = [i for i in candidates if i[3] == impl]
        if target:
            candidates = [i for i in candidates if i[4] == target]
        if target_type != "*":
            candidates = [i for i in candidates
                          if cls._registry[i].target_type == target_type]

        res = [cls._registry[i] for i in candidates]
        if degradable:
            while not res:
                newsplit, newalgo, newimpl = _degraded(split, algo, impl)
                logger.info("Degrading method from (%s,%s,%s) -> (%s,%s,%s)",
                            split, algo, impl, newsplit, newalgo, newimpl)
                if (split, algo, impl) == (newsplit, newalgo, newimpl):
                    break
                split, algo, impl = newsplit, newalgo, newimpl
                res = cls.select_method(dim, split, algo, impl)
        return res

    @staticmethod
    def parse_old_method(old_method):
        algo = "*"
        impl = "*"
        split = "*"
        old_method = old_method.lower()
        if "lut" in old_method:
            algo = "lut"
        elif "csr" in old_method:
            algo = "csr"

        target = None

        if "ocl" in old_method:
            impl = "opencl"
            elements = old_method.split("_")
            if len(elements) == 2:
                target_string = elements[-1]
                if target_string == "cpu":
                    target = "cpu"
                elif target_string == "gpu":
                    target = "gpu"
                elif target_string in ["*", "any", "all"]:
                    target = None
                elif "," in target_string:
                    try:
                        values = target_string.split(",")
                        target = int(values[0]), int(values[1])
                    except ValueError:
                        pass

        if "bbox" in old_method:
            split = "bbox"
        elif "full" in old_method:
            split = "full"
        elif "no" in old_method:
            split = "no"
        return Method(666, split, algo, impl, target)
<<<<<<< HEAD

    @classmethod
    def select_old_method(cls, dim, old_method):
        """Retrieve all algorithms which are fitting the requirements from
        old_method. Valid input are "numpy", "cython", "bbox" or "splitpixel",
        "lut", "csr", "nosplit_csr", "full_csr", "lut_ocl" and "csr_ocl".
        """
        results = []
        for v in cls._registry.values():
            if (v.dimension == dim) and (v.old_method_name == old_method):
                results.append(v)
        if results:
            return results
        dim = int(dim)
        method = cls.parse_old_method(old_method)
        _, split, algo, impl, target = method
        if target in ["cpu", "gpu", None]:
            target_type = target
            target = None
        else:
            target_type = None

        return cls.select_method(dim, split, algo, impl, target_type=target_type, target=target)

    @classmethod
=======

    @classmethod
    def select_old_method(cls, dim, old_method):
        """Retrieve all algorithms which are fitting the requirements from
        old_method. Valid input are "numpy", "cython", "bbox" or "splitpixel",
        "lut", "csr", "nosplit_csr", "full_csr", "lut_ocl" and "csr_ocl".
        """
        results = []
        for v in cls._registry.values():
            if (v.dimension == dim) and (v.old_method_name == old_method):
                results.append(v)
        if results:
            return results
        dim = int(dim)
        method = cls.parse_old_method(old_method)
        _, split, algo, impl, target = method
        if target in ["cpu", "gpu", None]:
            target_type = target
            target = None
        else:
            target_type = None

        return cls.select_method(dim, split, algo, impl, target_type=target_type, target=target)

    @classmethod
>>>>>>> 66610f55
    def is_available(cls, dim=None, split=None, algo=None, impl=None, method_nt=None):
        """
        Check if the method is currently available

        :param dim: 1 or 2D integration
        :param split: pixel splitting options "no", "BBox", "pseudo", "full"
        :param algo: "histogram" for direct integration, LUT or CSR for sparse
        :param impl: "python", "cython" or "opencl" to describe the implementation
        :param method_nt: a Method namedtuple with (split, algo, impl)
        :return: True if such integrator exists
        """
        if method_nt is None:
            algo = algo.lower() if algo is not None else ""
            impl = impl.lower() if impl is not None else ""
            split = split.lower() if split is not None else ""
            if impl == "opencl":
                # indexes start at 0 hence ...
                target = (0, 0)
            else:
                target = None
            method_nt = Method(dim, split, algo, impl, target)

        return method_nt in cls._registry

    @classmethod
    def parse(cls, smth, dim=1):
        """Parse the string for the content

        TODO: parser does not allow to select device
        """
        res = []
        if isinstance(smth, cls):
            return smth
        if isinstance(smth, Method) and cls.is_available(method_nt=smth):
            return cls._registry[smth]
        if isinstance(smth, str):
            comacount = smth.count(",")
            if comacount <= 1:
                res = cls.select_old_method(dim, smth)
            else:
                res = cls.select_method(dim, *[i.split()[0] for i in (smth.split(","))])
        if res:
            return res[0]

    def __init__(self, dim, split, algo, impl,
                 target=None, target_name=None, target_type=None,
                 class_funct=None, old_method=None, extra=None):
        """Constructor of the class, registring the methods.

        :param dim: 1 or 2 integration engine
        :param split: pixel splitting options "no", "BBox", "pseudo", "full"
        :param algo: "histogram" for direct integration, LUT or CSR for sparse
        :param impl: "python", "cython" or "opencl" to describe the implementation
        :param target: the OpenCL device as 2-tuple of indices
        :param target_name: Full name of the OpenCL device
        :param class_funct: class used and function to be used
        :param old_method: former method name (legacy)
        :param extra: extra informations
        """
        self.dimension = int(dim)
        self.algorithm = str(algo)
        self.algo_lower = self.algorithm.lower()
        self.pixel_splitting = str(split)
        self.split_lower = self.pixel_splitting.lower()
        self.implementation = str(impl)
        self.impl_lower = self.implementation.lower()
        self.target = target
        self.target_name = target_name or str(target)
        self.target_type = target_type
        if class_funct:
            self.class_funct = ClassFunction(*class_funct)
        self.old_method_name = old_method
        self.extra = extra
        self.method = Method(self.dimension, self.split_lower, self.algo_lower, self.impl_lower, target)
        # basic checks ....
        assert self.split_lower in self.AVAILABLE_SLITS
        assert self.algo_lower in self.AVAILABLE_ALGOS
        assert self.impl_lower in self.AVAILABLE_IMPLS
        self.__class__._registry[self.method] = self

    def __repr__(self):
        if self.target:
            string = ", ".join((str(self.dimension) + "d int", self.pixel_splitting + " split", self.algorithm, self.implementation, self.target_name))
        else:
            string = ", ".join((str(self.dimension) + "d int", self.pixel_splitting + " split", self.algorithm, self.implementation))
        return "IntegrationMethod(%s)" % string<|MERGE_RESOLUTION|>--- conflicted
+++ resolved
@@ -34,11 +34,7 @@
 __contact__ = "Jerome.Kieffer@ESRF.eu"
 __license__ = "MIT"
 __copyright__ = "European Synchrotron Radiation Facility, Grenoble, France"
-<<<<<<< HEAD
-__date__ = "08/01/2019"
-=======
 __date__ = "14/01/2019"
->>>>>>> 66610f55
 __status__ = "development"
 
 from logging import getLogger
@@ -98,8 +94,6 @@
             return cls.select_method(dim, split, algo, impl,
                                      target, target_type,
                                      degradable=degradable)
-<<<<<<< HEAD
-=======
         any_values = set(["any", "all", "*"])
         if dim in any_values:
             methods = []
@@ -110,7 +104,6 @@
                                              degradable=degradable, method=method)
             return methods
 
->>>>>>> 66610f55
         dim = int(dim) if dim else 0
         algo = algo.lower() if algo is not None else "*"
         impl = impl.lower() if impl is not None else "*"
@@ -188,7 +181,6 @@
         elif "no" in old_method:
             split = "no"
         return Method(666, split, algo, impl, target)
-<<<<<<< HEAD
 
     @classmethod
     def select_old_method(cls, dim, old_method):
@@ -214,33 +206,6 @@
         return cls.select_method(dim, split, algo, impl, target_type=target_type, target=target)
 
     @classmethod
-=======
-
-    @classmethod
-    def select_old_method(cls, dim, old_method):
-        """Retrieve all algorithms which are fitting the requirements from
-        old_method. Valid input are "numpy", "cython", "bbox" or "splitpixel",
-        "lut", "csr", "nosplit_csr", "full_csr", "lut_ocl" and "csr_ocl".
-        """
-        results = []
-        for v in cls._registry.values():
-            if (v.dimension == dim) and (v.old_method_name == old_method):
-                results.append(v)
-        if results:
-            return results
-        dim = int(dim)
-        method = cls.parse_old_method(old_method)
-        _, split, algo, impl, target = method
-        if target in ["cpu", "gpu", None]:
-            target_type = target
-            target = None
-        else:
-            target_type = None
-
-        return cls.select_method(dim, split, algo, impl, target_type=target_type, target=target)
-
-    @classmethod
->>>>>>> 66610f55
     def is_available(cls, dim=None, split=None, algo=None, impl=None, method_nt=None):
         """
         Check if the method is currently available
