#!/usr/bin/python
# coding: utf-8
import sys, scipy, pylab
from math import sqrt
import fabio,numpy
from utilstest import UtilsTest, getLogger
logger = getLogger(__file__)
pyFAI = sys.modules["pyFAI"]
import pyFAI.blob_detection


def image_test():
    img = numpy.zeros((128*4,128*4))
    a = numpy.linspace(0.5, 8, 16)
    xc = [64,64,64,64,192,192,192,192,320,320,320,320,448,448,448,448]
    yc = [64,192,320,448,64,192,320,448,64,192,320,448,64,192,320,448]
    cpt = 0
    for sigma in a:
        img = make_gaussian(img,sigma,xc[cpt],yc[cpt])
        cpt = cpt + 1
    return img

def make_gaussian(im,sigma,xc,yc):
    e = 0.5
    angle = 0
    sx = sigma * (1+e)
    sy = sigma * (1-e)
    size = int( 8*sigma +1 )
    if size%2 == 0 :
        size += 1
    x = numpy.arange(0, size, 1, float)
    y = x[:,numpy.newaxis]

    x0 = y0 = size // 2
    gausx = numpy.exp(-4*numpy.log(2) * (x-x0)**2 / sx**2)
    gausy = numpy.exp(-4*numpy.log(2) * (y-y0)**2 / sy**2)
    gaus = 0.01 + gausx * gausy
    im[xc-size/2:xc+size/2+1,yc-size/2:yc+size/2+1] = scipy.ndimage.rotate(gaus,angle, reshape = False)
    return im

if len(UtilsTest.options.args) > 0:
     data = fabio.open(UtilsTest.options.args[0]).data
     if len(UtilsTest.options.args) > 1:
         msk = fabio.open(UtilsTest.options.args[1]).data
     else:
         msk = None
else:
    data = image_test()
    msk = None


<<<<<<< HEAD
# data = fabio.open(UtilsTest.options.args[0]).data
# msk = fabio.open(UtilsTest.options.args[1]).data

data = fabio.open("../../testimages/Pilatus6M.cbf").data
# msk = fabio.open("../../testimages/halfccd_8_mask.tiff").data
# data = image_test()

bd = pyFAI.blob_detection.BlobDetection(data)
=======
bd = pyFAI.blob_detection.BlobDetection(data, mask=msk)
>>>>>>> b5b843dd

pylab.ion()
f=pylab.figure(1)
ax = f.add_subplot(111)
ax.imshow(numpy.log1p(data), interpolation = 'nearest')

<<<<<<< HEAD
for i in range(6):
=======
for i in range(10):
>>>>>>> b5b843dd
    print ('Octave #%i' %i)
    bd._one_octave(True, True , False)
    print("Octave #%i Total kp: %i" % (i, bd.keypoints.size))
    print     
    
# bd._one_octave(False, True ,False)
    
print ('Final size of keypoints : %i'% bd.keypoints.size)

i = 0

# for kp  in bd.keypoints:
#     ds = kp.sigma
#     ax.annotate("", xy=(kp.x, kp.y), xytext=(kp.x+ds, kp.y+ds),
#                 arrowprops=dict(facecolor='blue', shrink=0.05),)
sigma = bd.keypoints.sigma
for i,c in enumerate("bgrcmykw"):
#    j = 2 ** i
    m = numpy.logical_and(sigma >= i, sigma < (i + 1))
    ax.plot(bd.keypoints[m].x, bd.keypoints[m].y, "." + c, label=str(i))
ax.legend()

<<<<<<< HEAD
ax.plot(bd.keypoints.x, bd.keypoints.y, "og")

# scales = bd.keypoints.scale
# if scales.size > 0:
#     h = pylab.figure(2)
#     x,y,o = pylab.hist(numpy.sqrt(scales), bins = 100)
#     h.show()
#       
#     index = numpy.where(x == x.max())
#     kp = bd.keypoints[bd.keypoints.scale > y[index]]
# else : kp = bd.keypoints
=======
if sigma.size > 0:
    h = pylab.figure(2)
    x, y, o = pylab.hist(sigma, bins=100)
    h.show()
      
    index = numpy.where(x == x.max())
    kp = bd.keypoints[bd.keypoints.sigma > y[index]]
else : kp = bd.keypoints
>>>>>>> b5b843dd

# pylab.figure()
# pylab.imshow(numpy.log1p(data), interpolation = 'nearest')
# pylab.plot(kp.x,kp.y,'og')

f.show()
raw_input()<|MERGE_RESOLUTION|>--- conflicted
+++ resolved
@@ -21,7 +21,7 @@
     return img
 
 def make_gaussian(im,sigma,xc,yc):
-    e = 0.5
+    e = 0.75
     angle = 0
     sx = sigma * (1+e)
     sy = sigma * (1-e)
@@ -30,7 +30,7 @@
         size += 1
     x = numpy.arange(0, size, 1, float)
     y = x[:,numpy.newaxis]
-
+#     x = x * 2
     x0 = y0 = size // 2
     gausx = numpy.exp(-4*numpy.log(2) * (x-x0)**2 / sx**2)
     gausy = numpy.exp(-4*numpy.log(2) * (y-y0)**2 / sy**2)
@@ -49,31 +49,16 @@
     msk = None
 
 
-<<<<<<< HEAD
-# data = fabio.open(UtilsTest.options.args[0]).data
-# msk = fabio.open(UtilsTest.options.args[1]).data
-
-data = fabio.open("../../testimages/Pilatus6M.cbf").data
-# msk = fabio.open("../../testimages/halfccd_8_mask.tiff").data
-# data = image_test()
-
-bd = pyFAI.blob_detection.BlobDetection(data)
-=======
 bd = pyFAI.blob_detection.BlobDetection(data, mask=msk)
->>>>>>> b5b843dd
 
 pylab.ion()
 f=pylab.figure(1)
 ax = f.add_subplot(111)
 ax.imshow(numpy.log1p(data), interpolation = 'nearest')
 
-<<<<<<< HEAD
-for i in range(6):
-=======
 for i in range(10):
->>>>>>> b5b843dd
     print ('Octave #%i' %i)
-    bd._one_octave(True, True , False)
+    bd._one_octave(True, False , False)
     print("Octave #%i Total kp: %i" % (i, bd.keypoints.size))
     print     
     
@@ -82,7 +67,6 @@
 print ('Final size of keypoints : %i'% bd.keypoints.size)
 
 i = 0
-
 # for kp  in bd.keypoints:
 #     ds = kp.sigma
 #     ax.annotate("", xy=(kp.x, kp.y), xytext=(kp.x+ds, kp.y+ds),
@@ -94,19 +78,6 @@
     ax.plot(bd.keypoints[m].x, bd.keypoints[m].y, "." + c, label=str(i))
 ax.legend()
 
-<<<<<<< HEAD
-ax.plot(bd.keypoints.x, bd.keypoints.y, "og")
-
-# scales = bd.keypoints.scale
-# if scales.size > 0:
-#     h = pylab.figure(2)
-#     x,y,o = pylab.hist(numpy.sqrt(scales), bins = 100)
-#     h.show()
-#       
-#     index = numpy.where(x == x.max())
-#     kp = bd.keypoints[bd.keypoints.scale > y[index]]
-# else : kp = bd.keypoints
-=======
 if sigma.size > 0:
     h = pylab.figure(2)
     x, y, o = pylab.hist(sigma, bins=100)
@@ -115,7 +86,6 @@
     index = numpy.where(x == x.max())
     kp = bd.keypoints[bd.keypoints.sigma > y[index]]
 else : kp = bd.keypoints
->>>>>>> b5b843dd
 
 # pylab.figure()
 # pylab.imshow(numpy.log1p(data), interpolation = 'nearest')
