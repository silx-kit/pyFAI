#!/usr/bin/python
<<<<<<< HEAD
# coding: utf-8
import sys
=======
# coding: utf8
import sys, scipy,pylab
>>>>>>> 87bdc8fc
from math import sqrt
import fabio,numpy
from utilstest import UtilsTest, getLogger
logger = getLogger(__file__)
pyFAI = sys.modules["pyFAI"]
import pyFAI.blob_detection

<<<<<<< HEAD
if len(UtilsTest.options.args) > 1:
     data = fabio.open(UtilsTest.options.args[0]).data
     msk = fabio.open(UtilsTest.options.args[1]).data
else:
    data = fabio.open("testimages/halfccd.edf").data
    msk = fabio.open("testimages/halfccd_8_mask.tiff").data
bd = pyFAI.blob_detection.BlobDetection(data, mask=msk)
=======

def image_test():
    img = numpy.zeros((128*4,128*4))
    a = numpy.linspace(0.5, 8, 16)
    xc = [64,64,64,64,192,192,192,192,320,320,320,320,448,448,448,448]
    yc = [64,192,320,448,64,192,320,448,64,192,320,448,64,192,320,448]
    cpt = 0
    for sigma in a:
        img = make_gaussian(img,sigma,xc[cpt],yc[cpt])
        cpt = cpt + 1
    return img

def make_gaussian(im,sigma,xc,yc):
    e = 0.75
    angle = 0
    sx = sigma * (1+e)
    sy = sigma * (1-e)
    size = int( 8*sigma +1 )
    if size%2 == 0 :
        size += 1
    x = numpy.arange(0, size, 1, float)
    y = x[:,numpy.newaxis]
#     x = x * 2
    x0 = y0 = size // 2
    gausx = numpy.exp(-4*numpy.log(2) * (x-x0)**2 / sx**2)
    gausy = numpy.exp(-4*numpy.log(2) * (y-y0)**2 / sy**2)
    gaus = 0.01 + gausx * gausy
    im[xc-size/2:xc+size/2+1,yc-size/2:yc+size/2+1] = scipy.ndimage.rotate(gaus,angle, reshape = False)
    return im



# data = fabio.open(UtilsTest.options.args[0]).data
# msk = fabio.open(UtilsTest.options.args[1]).data

# data = fabio.open("../../testimages/halfccd.edf").data
# msk = fabio.open("../../testimages/halfccd_8_mask.tiff").data
data = image_test()

bd = pyFAI.blob_detection.BlobDetection(data)
>>>>>>> 87bdc8fc

pylab.ion()
f=pylab.figure(1)
ax = f.add_subplot(111)
ax.imshow(numpy.log1p(data), interpolation = 'nearest')

for i in range(4):
    print ('Octave #%i' %i)
    bd._one_octave(True, False , False)
    print("Octave #%i Total kp: %i" % (i, bd.keypoints.size))
    print     
    
# bd._one_octave(False, True ,False)
    
print ('Final size of keypoints : %i'% bd.keypoints.size)

i = 0
# for kp  in bd.keypoints:
#     ds = kp.scale
#     ax.annotate("", xy=(kp.x, kp.y), xytext=(kp.x+ds, kp.y+ds),
#                 arrowprops=dict(facecolor='blue', shrink=0.05),)

ax.plot(bd.keypoints.x, bd.keypoints.y, "og")

scales = bd.keypoints.scale
if scales.size > 0:
    h = pylab.figure(2)
    x,y,o = pylab.hist(numpy.sqrt(scales), bins = 100)
    h.show()
      
    index = numpy.where(x == x.max())
    kp = bd.keypoints[bd.keypoints.scale > y[index]]
else : kp = bd.keypoints

# pylab.figure()
# pylab.imshow(numpy.log1p(data), interpolation = 'nearest')
# pylab.plot(kp.x,kp.y,'og')

f.show()
raw_input()<|MERGE_RESOLUTION|>--- conflicted
+++ resolved
@@ -1,11 +1,6 @@
 #!/usr/bin/python
-<<<<<<< HEAD
 # coding: utf-8
-import sys
-=======
-# coding: utf8
-import sys, scipy,pylab
->>>>>>> 87bdc8fc
+import sys, scipy, pylab
 from math import sqrt
 import fabio,numpy
 from utilstest import UtilsTest, getLogger
@@ -13,7 +8,6 @@
 pyFAI = sys.modules["pyFAI"]
 import pyFAI.blob_detection
 
-<<<<<<< HEAD
 if len(UtilsTest.options.args) > 1:
      data = fabio.open(UtilsTest.options.args[0]).data
      msk = fabio.open(UtilsTest.options.args[1]).data
@@ -21,7 +15,6 @@
     data = fabio.open("testimages/halfccd.edf").data
     msk = fabio.open("testimages/halfccd_8_mask.tiff").data
 bd = pyFAI.blob_detection.BlobDetection(data, mask=msk)
-=======
 
 def image_test():
     img = numpy.zeros((128*4,128*4))
@@ -62,7 +55,6 @@
 data = image_test()
 
 bd = pyFAI.blob_detection.BlobDetection(data)
->>>>>>> 87bdc8fc
 
 pylab.ion()
 f=pylab.figure(1)
