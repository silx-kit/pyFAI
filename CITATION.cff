--- conflicted
+++ resolved
@@ -30,11 +30,7 @@
     given-names: Frederic Emmanuel
     affiliation: Soleil
   - family-names: Massahud
-<<<<<<< HEAD
-    given-name: Emily
-=======
     given-names: Emily
->>>>>>> 1033b370
     affiliation: ANSTO
   - family-names: Payno
     given-names: Henri
@@ -53,11 +49,7 @@
     given-names: Maciej
     affiliation: ESRF
   - family-names: Paleo
-<<<<<<< HEAD
-    given-name: Pierre
-=======
     given-names: Pierre
->>>>>>> 1033b370
     affiliation: ESRF
   - family-names: Faure
     given-names: Bertrand
@@ -72,11 +64,7 @@
     given-names: Christopher J.
     affiliation: NSLS-II
   - family-names: Hopkins
-<<<<<<< HEAD
-    given-name: Jesse B.
-=======
     given-names: Jesse B.
->>>>>>> 1033b370
     orcid: https://orcid.org/0000-0001-8554-8072
     affiliation: APS
   - family-names: Pascal
