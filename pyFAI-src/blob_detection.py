--- conflicted
+++ resolved
@@ -241,6 +241,27 @@
                 grow = (mx * mx + my * my) <= grow * grow
             self.grow = grow
 
+        self.data = None    # current image
+        self.sigmas = None  # contains pairs of absolute sigma and relative ones...
+        self.blurs = []     # different blurred images
+        self.dogs = []      # different difference of gaussians
+        self.dogs_init = []
+        self.border_size = 5# size of the border, unused: prefer mask
+        self.keypoints = []
+        self.delta = []
+        self.curr_reduction = 1.0
+        self.detection_started = False
+        self.octave = 0
+        self.raw_kp = []
+        self.ref_kp = []
+        self.dtype = numpy.dtype([('x', numpy.float32), ('y', numpy.float32), ('sigma', numpy.float32), ('I', numpy.float32)])
+        self.bilinear = None
+
+    def __repr__(self):
+        lststr = ["Blob detection, shape=%s, processed=%s." % (self.raw.shape, self.detection_started)]
+        lststr.append("Sigmas: input=%.3f \t init=%.3f, dest=%.3f over %i blurs/octave" % (self.cur_sigma, self.init_sigma, self.dest_sigma, self.scale_per_octave))
+        lststr.append("found %s keypoint up to now, we are at reduction %s" % (len(self.keypoints), self.curr_reduction))
+        return os.linesep.join(lststr)
 
     def _initial_blur(self):
         """
@@ -317,7 +338,7 @@
         print ('Before refinement : %i keypoints' % kpx.size)
         if refine:
             if "startswith" in dir(refine) and refine.startswith("SG"):
-                kpx, kpy, kps = self.refine_Hessian_SG(kpx, kpy, kps)
+                kpx, kpy, kps, delta_s = self.refine_Hessian_SG(kpx, kpy, kps)
                 l = kpx.size
                 peak_val = self.dogs[(numpy.around(kps).astype(int),
                                       numpy.around(kpy).astype(int),
@@ -342,13 +363,8 @@
 
 
         if l != 0:
-<<<<<<< HEAD
-            keypoints[:].x = (kpx[valid]+0.5) * self.curr_reduction - 0.5
-            keypoints[:].y = (kpy[valid]+0.5) * self.curr_reduction - 0.5
-=======
             keypoints[:].x = (kpx[valid] + 0.5) * self.curr_reduction - 0.5 # Place ourselves at the center of the pixel, and back
             keypoints[:].y = (kpy[valid] + 0.5) * self.curr_reduction - 0.5 # Place ourselves at the center of the pixel, and back
->>>>>>> a75b840d
             sigmas = self.init_sigma * (self.dest_sigma / self.init_sigma) ** ((kps[valid]+0.5) / (self.scale_per_octave))
             keypoints[:].sigma = (self.curr_reduction * sigmas)
             keypoints[:].I = peak_val[valid]
@@ -421,7 +437,7 @@
         nxps = self.dogs[(kps - 1, kpy, kpx + 1)]
         pxns = self.dogs[(kps + 1, kpy, kpx - 1)]
         pxps = self.dogs[(kps - 1, kpy, kpx - 1)]
-        
+
         dx = (nx - px) / 2.0
         dy = (ny - py) / 2.0
         ds = (ns - ps) / 2.0
@@ -431,8 +447,6 @@
         dxy = (nxny - nxpy - pxny + pxpy) / 4.0
         dxs = (nxns - nxps - pxns + pxps) / 4.0
         dsy = (nsny - nspy - psny + pspy) / 4.0
-        print dx,dy,ds
-        print dxx,dyy,dss,dxy,dxs,dsy
         det = -(dxs * dyy * dxs) + dsy * dxy * dxs + dxs * dsy * dxy - dss * dxy * dxy - dsy * dsy * dxx + dss * dyy * dxx
         K00 = dyy * dxx - dxy * dxy
         K01 = dxs * dxy - dsy * dxx
@@ -449,12 +463,12 @@
         delta_x = -(ds * K20 + dy * K21 + dx * K22) / det
         peakval = curr + 0.5 * (delta_s * ds + delta_y * dy + delta_x * dx)
         mask = numpy.logical_and(numpy.logical_and(abs(delta_x) < self.tresh, abs(delta_y) < self.tresh), abs(delta_s) < self.tresh)
-        print delta_y, kpy
-        print delta_x, kpx
         return kpx + delta_x, kpy + delta_y, kps + delta_s, peakval, mask
 
     def refine_Hessian_SG(self, kpx, kpy, kps):
         """ Savitzky Golay algorithm to check if a point is really the maximum """
+
+
 
         k2x = []
         k2y = []
@@ -478,8 +492,6 @@
 #         SGX0Y1 = [0.0,-0.5,0.0,0.0,0.0,0.0,0.0,0.5,0.0]
 #         SGX0Y2 = [0.0, 0.33333333 , 0.0 , 0.0 , -0.66666667,0.0, 0.0 , 0.33333333 , 0.0]
 
-#         SGX0Y2 = 3*numpy.asarray(SGX0Y2)
-#         SGX2Y0 = 3*numpy.asarray(SGX2Y0)
 
         for y, x, sigma in itertools.izip(kpy, kpx, kps):
 
@@ -531,7 +543,19 @@
 #                         kdx.append(delta[1])
 #                         kdy.append(delta[0])
 
-        return numpy.asarray(k2x), numpy.asarray(k2y), numpy.asarray(sigmas)#, numpy.asarray(kds)
+                    lap = numpy.array([[d2y, dxy, dys], [dxy, d2x, dxs], [dys, dxs, d2s]])
+                    delta = -(numpy.dot(numpy.linalg.inv(lap), [dy, dx, ds]))
+#                     print delta
+                    err = numpy.linalg.norm(delta[:-1])
+                    if  err < numpy.sqrt(4) and numpy.abs(delta[0]) <= 2.0 and numpy.abs(delta[1]) <= 2.0 and numpy.abs(delta[2]) <= self.sigmas[-1][0]:
+                        k2x.append(x + delta[1])
+                        k2y.append(y + delta[0])
+                        sigmas.append(sigma)
+                        kds.append(delta[2])
+                        kdx.append(delta[1])
+                        kdy.append(delta[0])
+
+        return numpy.asarray(k2x), numpy.asarray(k2y), numpy.asarray(sigmas), numpy.asarray(kds)
 
     def direction(self):
         import pylab
@@ -571,12 +595,12 @@
                 dxy = (Hxy.ravel() * patch.ravel()).sum()
                 H = numpy.array([[d2y, dxy], [dxy, d2x]])
                 val, vect = numpy.linalg.eig(H)
-#                 print 'new point'
-#                 print x, y
-#                 print val
-#                 print vect
+                print 'new point'
+                print x, y
+                print val
+                print vect
                 e = numpy.abs(val[0] - val[1]) / numpy.abs(val[0] + val[1])
-#                 print e
+                print e
                 pylab.plot(x, y, 'og')
 
 #                 if val[0] < val[1]:
@@ -585,52 +609,6 @@
 #                 else:
                 pylab.annotate("", xy=(x + vect[1][0] * val[1], y + vect[1][1] * val[1]), xytext=(x, y),
                     arrowprops=dict(facecolor='red', shrink=0.05),)
-<<<<<<< HEAD
-
-    def process(self,max_octave=None):
-        """
-        Perform the keypoint extraction for max_octave cycles or until all octaves have been processed.
-        """
-        octave = 0
-        finished = False
-        while not finished:
-            self._one_octave(shrink=True, refine=True, n_5=True)
-            octave += 1
-            if max_octave and octave > max_octave:
-                finished = True
-            else:
-                finished = (1 - self.cur_mask).sum() == 0
-
-    def nearest_peak(self, p, refine=True, Imin=None):
-        """
-        Return the nearest peak from a position
-        
-        @param p: input position (y,x) 2-tuple of float
-        @param refine: shall the position be refined on the raw data
-        @param Imin: minimum of intensity above the background 
-        """
-        if Imin:
-            valid = self.keypoints.I >= Imin
-            kp = self.keypoints[valid]
-        else:
-            kp = self.keypoints
-        r2 = (kp.x-p[1])*(kp.x-p[1])+(kp.y-p[0])*(kp.y-p[0])
-        best_pos = r2.argmin()
-        best = kp[best_pos].y, kp[best_pos].x
-        if refine:
-            if self.bilinear is None:
-                self.bilinear = Bilinear(self.raw)
-            best = self.bilinear.local_maxi(best)
-        return best
-
-    def cluster(self):
-        import pylab
-        pylab.figure()
-        pylab.plot(self.keypoints.sigma,self.keypoints.I,'.r')
-        pylab.show()
-        
-                
-=======
     @timeit
     def process(self, max_octave=None):
         """
@@ -715,7 +693,6 @@
         ax.set_xlabel("Intensity")
         ax.set_title("Peak repartition")
         f.show()
->>>>>>> a75b840d
 
 if __name__ == "__main__":
 
