--- conflicted
+++ resolved
@@ -811,13 +811,8 @@
                             sp = fig2.add_subplot(111)
                         else:
                             sp.images.pop()
-<<<<<<< HEAD
-                        sp.imshow(dsa, origin="lower")
+                        im = sp.imshow(dsa, origin="lower")
                         cbar = fig2.colorbar(im)  # Add color bar
-=======
-                        im = sp.imshow(dsa, origin="lower")
-                        cbar = fig2.colorbar(im) #Add color bar
->>>>>>> 122c6d78
                         sp.set_title("Pixels solid-angle (relative to PONI)")
                         fig2.show()
             if not self.interactive:
