--- conflicted
+++ resolved
@@ -38,11 +38,11 @@
 - Add monitor to HDF5
 """
 
-__author__ = "Jerome Kieffer"
+__author__ = "Jérôme Kieffer"
 __contact__ = "Jerome.Kieffer@ESRF.eu"
 __license__ = "MIT"
 __copyright__ = "European Synchrotron Radiation Facility, Grenoble, France"
-__date__ = "07/10/2025"
+__date__ = "12/12/2025"
 __status__ = "production"
 __docformat__ = 'restructuredtext'
 
@@ -308,6 +308,7 @@
                 with open("lima_cfg.debug.json", "w") as w:
                     w.write(json.dumps(self.lima_cfg, indent=4, cls=UnitEncoder))
 
+            #self.fai_cfg.nbpt_rad = 1000 if self.fai_cfg.nbpt_rad is None else self.fai_cfg.nbpt_rad
 
             self.entry_grp = self._require_main_entry(self._mode)
 
@@ -330,15 +331,9 @@
             self.config_grp["type"] = "text/json"
             self.config_grp["data"] = json.dumps(self.fai_cfg.as_dict(), indent=2, separators=(",\r\n", ": "))
 
-<<<<<<< HEAD
-            if isinstance(fai_cfg, WorkerConfig):
-                self._init_azimuthal()
-            elif isinstance(fai_cfg, WorkerFiberConfig):
-=======
             if type(fai_cfg) is WorkerConfig:
                 self._init_azimuthal()
             elif type(fai_cfg) is WorkerFiberConfig:
->>>>>>> a4f8b83f
                 self._init_fiber()
 
     def _init_azimuthal(self):
@@ -395,7 +390,6 @@
         if self.lima_cfg.get("number_of_frames", 0) > 0:
             if self.fast_scan_width is not None:
                 shape[0] = 1 + self.lima_cfg["number_of_frames"] // self.fast_scan_width
-<<<<<<< HEAD
             else:
                 shape[0] = self.lima_cfg["number_of_frames"]
         dtype = self.lima_cfg.get("dtype")
@@ -422,98 +416,6 @@
         oop_name = oop.space
         ip_unit = ip.unit_symbol
         oop_unit =oop.unit_symbol
-        
-        if self.fai_cfg.do_2D or (not self.fai_cfg.do_2D and self.fai_cfg.vertical_integration):
-            self.outofplane_ds = self.nxdata_grp.require_dataset("out-of-plane", (self.fai_cfg.npt_oop,), numpy.float32)
-            self.outofplane_ds.attrs.update({
-                "unit" : oop_unit,
-                "interpretation" : "scalar",
-                "name" : oop_name,
-                "long_name" : "Diffraction out-of-plane direction %s (%s)" % (oop_name, oop_unit)
-            })
-        if self.fai_cfg.do_2D or (not self.fai_cfg.do_2D and not self.fai_cfg.vertical_integration):
-            self.inplane_ds = self.nxdata_grp.require_dataset("in-plane", (self.fai_cfg.npt_ip,), numpy.float32)
-            self.inplane_ds.attrs.update({
-                "unit" : ip_unit,
-                "interpretation" : "scalar",
-                "name" : ip_name,
-                "long_name" : "Diffraction in-plane direction %s (%s)" % (ip_name, ip_unit)
-            })
-
-        if self.fai_cfg.do_2D:
-            self.nxdata_grp["title"] = "2D Fiber/Grazing-Incidence integrated data"
-        else:
-            self.nxdata_grp["title"] = "1D Fiber/Grazing-Incidence integrated data"
-
-        if self.fast_scan_width:
-            self.fast_motor = self.entry_grp.require_dataset("fast", (self.fast_scan_width,), numpy.float32)
-            self.fast_motor.attrs["long_name"] = "Fast motor position"
-            self.fast_motor.attrs["interpretation"] = "scalar"
-            if self.fai_cfg.do_2D:
-                chunk = 1, self.fast_scan_width, self.fai_cfg.npt_oop, self.fai_cfg.npt_ip
-                self.ndim = 4
-                axis_definition = [".", "fast", "oop", "ip"]
-            elif self.fai_cfg.vertical_integration:
-                chunk = 1, self.fast_scan_width, self.fai_cfg.npt_oop
-                self.ndim = 3
-                axis_definition = [".", "fast", "oop"]
-            elif not self.fai_cfg.vertical_integration:
-                chunk = 1, self.fast_scan_width, self.fai_cfg.npt_ip
-                self.ndim = 3
-                axis_definition = [".", "fast", "ip"]
-        else:
-            if self.fai_cfg.do_2D:
-                axis_definition = [".", "oop", "ip"]
-                chunk = 1, self.fai_cfg.npt_oop, self.fai_cfg.npt_ip
-                self.ndim = 3
-            elif self.fai_cfg.vertical_integration:
-                axis_definition = [".", "ip"]
-                chunk = 1, self.fai_cfg.npt_ip
-                self.ndim = 2
-            elif not self.fai_cfg.vertical_integration:
-                axis_definition = [".", "oop"]
-                chunk = 1, self.fai_cfg.npt_oop
-                self.ndim = 2
-                
-        utf8vlen_dtype = h5py.special_dtype(vlen=str)
-        self.nxdata_grp.attrs["axes"] = numpy.array(axis_definition, dtype=utf8vlen_dtype)
-
-        if self.DATASET_NAME in self.nxdata_grp:
-            del self.nxdata_grp[self.DATASET_NAME]
-        shape = list(chunk)
-        if self.lima_cfg.get("number_of_frames", 0) > 0:
-            if self.fast_scan_width is not None:
-                shape[0] = 1 + self.lima_cfg["number_of_frames"] // self.fast_scan_width
-=======
->>>>>>> a4f8b83f
-            else:
-                shape[0] = self.lima_cfg["number_of_frames"]
-        dtype = self.lima_cfg.get("dtype")
-        if dtype is None:
-            dtype = numpy.float32
-        else:
-            dtype = numpy.dtype(dtype)
-        self.chunk = tuple(chunk)
-        self.shape = tuple(shape)
-        self.intensity_ds = self._require_dataset(self.DATASET_NAME, dtype=dtype)
-        name = "Mapping " if self.fast_scan_width else "Scanning "
-        name += "2D" if self.fai_cfg.do_2D else "1D"
-        name += " experiment"
-        self.entry_grp["title"] = name
-<<<<<<< HEAD
-=======
-        
-    def _init_fiber(self):
-        self.fai_cfg.npt_ip = 1000 if self.fai_cfg.npt_ip is None else self.fai_cfg.npt_ip
-        self.fai_cfg.npt_oop = 1000 if self.fai_cfg.npt_oop is None else self.fai_cfg.npt_oop
-        
-        ip = self.fai_cfg.unit_ip
-        oop = self.fai_cfg.unit_oop
-        
-        ip_name= ip.space
-        oop_name = oop.space
-        ip_unit = ip.unit_symbol
-        oop_unit =oop.unit_symbol
 
         if self.fai_cfg.do_2D:
             self.do2D = True
@@ -593,7 +495,6 @@
         name += "2D" if self.fai_cfg.do_2D else "1D"
         name += " experiment"
         self.entry_grp["title"] = name
->>>>>>> a4f8b83f
 
     def flush(self, radial=None, azimuthal=None, ip=None, oop=None):
         """
@@ -681,16 +582,12 @@
             error = data.sigma
         elif isinstance(data, containers.Integrate1dFiberResult):
             intensity = data.intensity
-<<<<<<< HEAD
-            radial = data.radial # Could be inplane or outofplane depending on bool vertical_integration
-=======
             if data.vertical_integration is True:
                 outofplane = data.integrated
             elif data.vertical_integration is False:
                 inplane = data.integrated
             else:
                 radial = data.integrated
->>>>>>> a4f8b83f
             error = data.sigma
         elif isinstance(data, containers.Integrate2dFiberResult):
             intensity = data.intensity
