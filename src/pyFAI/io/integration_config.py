# coding: utf-8
#
#    Project: Azimuthal integration
#             https://github.com/silx-kit/pyFAI
#
#    Copyright (C) 2015-2025 European Synchrotron Radiation Facility, Grenoble, France
#
#    Principal author:       Jérôme Kieffer (Jerome.Kieffer@ESRF.eu)
#
# Permission is hereby granted, free of charge, to any person obtaining a copy
# of this software and associated documentation files (the "Software"), to deal
# in the Software without restriction, including without limitation the rights
# to use, copy, modify, merge, publish, distribute, sublicense, and/or sell
# copies of the Software, and to permit persons to whom the Software is
# furnished to do so, subject to the following conditions:
#
# The above copyright notice and this permission notice shall be included in
# all copies or substantial portions of the Software.
#
# THE SOFTWARE IS PROVIDED "AS IS", WITHOUT WARRANTY OF ANY KIND, EXPRESS OR
# IMPLIED, INCLUDING BUT NOT LIMITED TO THE WARRANTIES OF MERCHANTABILITY,
# FITNESS FOR A PARTICULAR PURPOSE AND NONINFRINGEMENT. IN NO EVENT SHALL THE
# AUTHORS OR COPYRIGHT HOLDERS BE LIABLE FOR ANY CLAIM, DAMAGES OR OTHER
# LIABILITY, WHETHER IN AN ACTION OF CONTRACT, TORT OR OTHERWISE, ARISING FROM,
# OUT OF OR IN CONNECTION WITH THE SOFTWARE OR THE USE OR OTHER DEALINGS IN
# THE SOFTWARE.

"""
The WorkerConfig dataclass manages all options for the pyFAI.worker.

List of attributes as function of the version:

0. dist poni1 poni2 rot1 rot3 rot2 pixel1 pixel2 splineFile wavelength
   poni (path of the file) chi_discontinuity_at_0 do_mask do_dark
   do_azimuthal_range do_flat do_2D azimuth_range_min azimuth_range_max
   polarization_factor nbpt_rad do_solid_angle do_radial_range error_model
   delta_dummy nbpt_azim flat_field radial_range_min dark_current do_polarization
   mask_file detector unit radial_range_max val_dummy do_dummy method do_OpenCL

1. dark_current, flat_field can now be lists of files, used to be coma-separated strings

2. detector/detector_config are now defined
   As a consequence, all those keys are now invalid: pixel1 pixel2 splineFile
   and are integrated into those keys: detector detector_config

3. method becomes a 3-tuple like ("full", "csr", "cython")
   opencl_device contains the device id as 2-tuple of integer

4. `poni` is now a serialization of the poni, no more the path to the poni-file.
   The detector is integrated into it
   As a consequence, all those keys are now invalid:
   dist poni1 poni2 rot1 rot3 rot2 pixel1 pixel2 splineFile wavelength detector detector_config

5. Migrate to dataclass
   Support for `extra_options`
   rename some attributes
   * `integrator_name` -> `integrator_method`
   * `polarization_factor` -> `polarization_description`

In a similar way, PixelWiseWorkerConfig and DistortionWorkerConfig are dataclasses
to hold parameters for handling PixelWiseWorker and DistortionWorker, respectively.

All those data-classes are serializable to JSON.
"""

__author__ = "Jérôme Kieffer"
__license__ = "MIT"
__copyright__ = "European Synchrotron Radiation Facility, Grenoble, France"
__date__ = "07/02/2025"
__docformat__ = 'restructuredtext'
__all__ = ["fields", "WorkerConfig", "WorkerFiberConfig"]


import os
import json
import logging
import copy
from typing import ClassVar, Union
import numpy
from .ponifile import PoniFile
from ..containers import PolarizationDescription, ErrorModel, dataclass, fields, asdict
from .. import detectors
from .. import method_registry
from ..integrator import load_engines as load_integrators
from ..utils import decorators
from ..units import Unit, UnitFiber
_logger = logging.getLogger(__name__)
CURRENT_VERSION = 5


<<<<<<< HEAD
=======
all = [fields, asdict, "WorkerConfig", "WorkerFiberConfig"]


>>>>>>> 33d9ec97
def _normalize_v1_darkflat_files(config, key):
    """Normalize dark and flat filename list from the version 1 to version 2.
    """
    if key not in config:
        return

    filenames = config[key]
    if filenames is None:
        return

    if isinstance(filenames, list):
        # Already a list, it's fine
        return

    if isinstance(filenames, (str,)):
        if "," in filenames:
            # Create a list from a coma separated string list
            filenames = filenames.split(",")
            filenames = [f.strip() for f in filenames]
            config[key] = filenames


def _patch_v1_to_v2(config):
    """Rework the config dictionary from version 1 to version 2

    The main difference with version1:
    * management of the detector
     --> pixel1, pixel2, shape and spline are now part of the detector_config, no more top level
    * do_openCL is now deprecated, replaced with the method (which can still be a string)
    * replace comma-separated list of flat/dark with a python list of files.

    :param dict config: Dictionary reworked in-place.
    """
    detector = None
    value = config.pop("poni", None)
    if value is None and "poni_version" in config:
        # Anachronistic configuration, bug found in #2227
        value = config.copy()
        # warn user about unexpected keys that's gonna be destroyed:
        valid = ('wavelength', 'dist', 'poni1', 'poni2', 'rot1' , 'rot2' , 'rot3',
                'detector', "shape", "pixel1", "pixel2", "splineFile", "splinefile")
        delta = set(config.keys()).difference(valid)
        if delta:
            _logger.warning("Integration_config v1 contains unexpected keys which will be discared: %s%s", os.linesep,
                            os.linesep.join([f"{key}: {config[key]}" for key in delta]))
        config.clear()  # Do not change the object: empty in place
    if value:
        # Use the poni file while it is not overwritten by a key of the config
        # dictionary
        poni = PoniFile(value)
        if "wavelength" not in config:
            config["wavelength"] = poni.wavelength
        if "dist" not in config:
            config["dist"] = poni.dist
        if "poni1" not in config:
            config["poni1"] = poni.poni1
        if "poni2" not in config:
            config["poni2"] = poni.poni2
        if "rot1" not in config:
            config["rot1"] = poni.rot1
        if "rot2" not in config:
            config["rot2"] = poni.rot2
        if "rot3" not in config:
            config["rot3"] = poni.rot3
        if "detector" not in config:
            detector = poni.detector
    # detector
    value = config.pop("detector", None)
    if value:
        # NOTE: pixel1/pixel2/splineFile was not parsed here
        detector_name = value.lower()
        detector = detectors.detector_factory(detector_name)

        if detector_name == "detector":
            value = config.pop("pixel1", None)
            if value:
                detector.set_pixel1(value)
            value = config.pop("pixel2", None)
            if value:
                detector.set_pixel2(value)
        else:
            # Drop it as it was not really used
            _ = config.pop("pixel1", None)
            _ = config.pop("pixel2", None)

        splinefile = config.pop("splinefile", None) or config.pop("splineFile", None)
        if splinefile:
            detector.splinefile = splinefile
    else:
        if "shape" in config and "pixel1" in config and "pixel2" in config:
            max_shape = config["shape"]
            pixel1 = config["pixel1"]
            pixel2 = config["pixel2"]
            spline = config.get("splinefile") or config.get("splineFile")
            detector = detectors.Detector(pixel1, pixel2, splinefile=spline, max_shape=max_shape)
    if detector is not None:
        # Feed the detector as version2
        config["detector"] = detector.__class__.__name__
        config["detector_config"] = detector.get_config()

    _normalize_v1_darkflat_files(config, "dark_current")
    _normalize_v1_darkflat_files(config, "flat_field")

    method = config.get("method", None)
    use_opencl = config.pop("do_OpenCL", False)

    if use_opencl is not None and method is not None:
        if use_opencl:
            _logger.warning("Both 'method' and 'do_OpenCL' are defined. 'do_OpenCL' is ignored.")

    if method is None:
        if use_opencl:
            method = "csr_ocl"
        else:
            method = "splitbbox"
        config["method"] = method

    config["version"] = 2
    config["application"] = "pyfai-integrate"


def _patch_v2_to_v3(config):
    """Rework the config dictionary from version 2 to version 3

    The main difference is in the management of the "method" which was a string
    and is now parsed into a 3- or 5-tuple containing the splitting scheme, the algorithm and the implementation.
    when 5-tuple, there is a reference to the opencl-target as well.
    The preferred version is to have method and opencl_device separated for ease of parsing.

    :param dict config: Dictionary reworked in-place.
    """
    old_method = config.pop("method", "")
    if isinstance(old_method, (list, tuple)):
        if len(old_method) == 5:
            method = method_registry.Method(*old_method)
        else:
            if config.get("do_2D") and config.get("nbpt_azim", 0) > 1:
                ndim = 2
                default = load_integrators.PREFERED_METHODS_2D[0]
            else:
                ndim = 1
                default = load_integrators.PREFERED_METHODS_1D[0]

            long_method = method_registry.IntegrationMethod.select_one_available(old_method,
                                                                                 dim=ndim, default=default)
            method = long_method.method
    else:
        method = method_registry.Method.parsed(old_method)
    config["method"] = method.split, method.algo, method.impl
    config["opencl_device"] = method.target
    config["version"] = 3


def _patch_v3_to_v4(config):
    """Rework the config dictionary from version 3 to version 4

    The geometric, detector and beam parameters (contained in the .poni file) now they are gathered in a dictionary in the "poni" key
    This will ease the methods that handle only the PONI parameters defined during the calibration step
    that now they can be retrieved just by getting the value of the key "poni" from the config. The rest of the parameters are
    characteristic of the integration protocol.

    :param dict config: Dictionary reworked in-place.
    """
    poni_dict = {}
    poni_parameters = ["dist",
                       "poni1",
                       "poni2",
                       "rot1",
                       "rot2",
                       "rot3",
                       "detector",
                       "detector_config",
                       "wavelength",
                       "poni_version",
                       ]
    for poni_param in poni_parameters:
        if poni_param in config:
            poni_dict[poni_param] = config.pop(poni_param)

    config["poni"] = poni_dict
    config["version"] = 4


def _patch_v4_to_v5(config):
    """Support for integrator_name/integrator_method and extra_options.

    :param dict config: Dictionary reworked in-place.
    """
    config["version"] = 5
    if "integrator_method" not in config:
        config["integrator_method"] = config.pop("integrator_name", None)
    if "extra_options" not in config:
        config["extra_options"] = None
    if "polarization_factor" in config:
        pf = config.pop("polarization_factor")
        if "polarization_offset" in config:
            config["polarization_description"] = PolarizationDescription(pf, config.pop("polarization_offset"))
        elif "__len__" in dir(pf):
            config["polarization_description"] = PolarizationDescription(*pf)
        elif pf is None:
            config["polarization_description"] = pf
        else:
            config["polarization_description"] = PolarizationDescription(float(pf), 0)

    # Invalidation of certain keys:
    for key1, key2 in [("do_mask", ["mask_image", "mask_file"]),
                       ("do_flat", ["flat_field", "flat_field_image"]),
                       ("do_dark", ["dark_current", "dark_current_image"]),
                       ('do_polarization', ["polarization_description"]),
                       ('do_dummy', ["val_dummy", "delta_dummy"]),
                       ("do_radial_range", ["radial_range_min", "radial_range_max"]),
                       ("do_azimuthal_range", ["azimuth_range_min", "azimuth_range_max", "azimuthal_range_min", "azimuthal_range_max"])]:
        if key1 in config and not config[key1]:
            # there are keys to be removed
            for key in key2:
                if key in config:
                    config.pop(key)
    # Here we deal with keys which have been renamed:
    for key1, key2 in[("azimuth_range_min", "azimuthal_range_min"),
                      ("azimuth_range_max", "azimuthal_range_max"),
                      ('do_azimuthal_range', 'do_azimuth_range'),
                      ("flat_field", "flat_field_image"),
                      ("dark_current", "dark_current_image"),
                      ("mask_file", "mask_image"),
                      ("val_dummy", "dummy")]:
        if key2 in config and key1 not in config:
            config[key1] = config.pop(key2)


def normalize(config, inplace=False, do_raise=False, target_version=CURRENT_VERSION):
    """Normalize the configuration file to the one supported internally\
    (the last one).

    :param dict config: The configuration dictionary to read
    :param bool inplace: If True, the dictionary is edited in-place, else one works on a copy.
    :param bool do_raise: raise ValueError if set. Else use logger.error
    :param int target_version: stop updating when version has been reached.
    :raise ValueError: If the configuration do not match & do_raise is set
    """
    if not inplace:
        config = config.copy()
    version = config.get("version", 1)
    if version == 1:
        # NOTE: Previous way to describe an integration process before pyFAI 0.17
        _patch_v1_to_v2(config)
    if config["version"] == target_version:
        return config
    if config["version"] == 2:
        _patch_v2_to_v3(config)

    application = config.get("application", None)
    if application not in ("pyfai-integrate", "worker", "poni"):
        txt = f"Configuration application do not match. Found '{application}'"
        if do_raise:
            raise ValueError(txt)
        else:
            _logger.error(txt)
    if config["version"] == target_version:
        return config
    if config["version"] == 3:
        _patch_v3_to_v4(config)

    if config["version"] == target_version:
        return config
    if config["version"] == 4:
        _patch_v4_to_v5(config)

    if version > CURRENT_VERSION:
        _logger.error("Configuration file %d too recent. This version of pyFAI maybe too old to read this configuration (max=%d)",
                      version, CURRENT_VERSION)

    return config


class ConfigurationReader(object):
    "This class should be deprecated now ..."

    def __init__(self, config):
        ":param config: dictionary"
        decorators.deprecated_warning("Class", "ConfigurationReader", reason=None, replacement=None,
                       since_version="2025.01", only_once=True)
        self._config = config

    def pop_ponifile(self):
        """Returns the geometry subpart of the configuration"""
        if isinstance(self._config.get("poni", None), dict):
            return PoniFile(self._config["poni"])

        dico = {"poni_version":2}
        mapping = { i:i for i in ('wavelength', 'poni1', 'poni2',
                                  'rot1', 'rot2', 'rot3', 'detector', 'detector_config')}
        mapping['dist'] = "distance"
        for key1, key2 in mapping.items():
            if key1 in self._config:
                value = self._config.pop(key1)
                if value is not None:
                    dico[key2] = value
        return PoniFile(dico)

    def pop_detector(self):
        """
        Returns the detector stored in the json configuration.

        :rtype: pyFAI.detectors.Detector
        """
        if isinstance(self._config.get("poni", None), dict):
            poni_dict = self._config["poni"].copy()
            detector_class = poni_dict.pop("detector", None)
            if detector_class is not None:
                detector_config = poni_dict.pop("detector_config", None)
                detector = detectors.detector_factory(detector_class, config=detector_config)
                return detector
        else:
            detector_class = self._config.pop("detector", None)
            if detector_class is not None:
                # NOTE: Default way to describe a detector since pyFAI 0.17
                detector_config = self._config.pop("detector_config", None)
                detector = detectors.detector_factory(detector_class, config=detector_config)
                return detector

        return None

    def pop_method(self, default=None):
        """Returns a Method from the method field from the json dictionary.

        :rtype: pyFAI.method_registry.Method
        """
        do_2d = self._config.pop("do_2D", 1)
        dim = 2 if do_2d else 1
        method = self._config.pop("method", default)
        target = self._config.pop("opencl_device", None)

        if isinstance(target, list):
            # Patch list to tuple
            target = tuple(target)

        if method is None:
            lngm = load_integrators.PREFERED_METHODS_2D[0] if dim == 2 else load_integrators.PREFERED_METHODS_1D[0]
            method = lngm.method
        elif isinstance(method, (str,)):
            method = method_registry.Method.parsed(method)
            method = method.fixed(dim=dim, target=target)
        elif isinstance(method, (list, tuple)):
            if len(method) == 3:
                split, algo, impl = method
                method = method_registry.Method(dim, split, algo, impl, target)
            elif 3 < len(method) <= 5:
                method = method_registry.Method(*method)
            else:
                raise TypeError(f"Method size {len(method)} is unsupported, method={method}.")
        else:
            raise TypeError(f"Method type {type(method)} unsupported, method={method}.")
        return method


@dataclass
class WorkerConfig:
    """Class with the configuration from the worker."""
    application: str = "worker"
    version: int = CURRENT_VERSION
    poni: PoniFile = None
    nbpt_rad: int = None
    nbpt_azim: int = None
    unit: Unit = None
    chi_discontinuity_at_0: bool = False
    polarization_description: PolarizationDescription = None
    normalization_factor: float = 1.0
    val_dummy: float = None
    delta_dummy: float = None
    correct_solid_angle: bool = True
    dark_current: Union[str, list] = None
    flat_field: Union[str, list] = None
    mask_file: str = None
    error_model: ErrorModel = ErrorModel.NO
    method: object = None
    opencl_device: list = None
    azimuth_range: list = None
    radial_range: list = None
    integrator_class: str = "AzimuthalIntegrator"
    integrator_method: str = None
    extra_options: dict = None
    monitor_name: str = None
    shape: list = None
    OPTIONAL: ClassVar[list] = ["radial_range_min", "radial_range_max",
                                "azimuth_range_min", "azimuth_range_max",
                                "integrator_name", "do_poisson"]
    GUESSED: ClassVar[list] = ["do_2D", "do_mask", "do_dark", "do_flat", 'do_polarization',
                                'do_dummy', "do_radial_range", 'do_azimuthal_range', 'do_solid_angle']
    ENFORCED: ClassVar[list] = ["polarization_description", "poni", "error_model", "unit"]

    def __repr__(self):
        return json.dumps(self.as_dict(), indent=4)

    def as_dict(self):
        """Like asdict, but with some more features:
        * Handle ponifile & Unit dedicated classes
        * Handle namedtuple like Polarization
        * Handle Enums like ErrorModel
        """
        dico = {}
        for field in fields(self):
            key = field.name
            value = getattr(self, key)
            if key in self.ENFORCED:
                if "as_dict" in dir(value):  # ponifile
                    dico[key] = value.as_dict()
                elif "as_str" in dir(value):
                    dico[key] = value.as_str()
                elif "_asdict" in dir(value):  # namedtuple
                    dico[key] = tuple(value)
                else:
                    dico[key] = value
            else:
                dico[key] = value
        return dico

    @classmethod
    def from_dict(cls, dico, inplace=False):
        """Alternative constructor,
            * Normalize the dico (i.e. upgrade to the most recent version)
            * accepts everything which is in OPTIONAL

        :param dico: dict with the config
        :param in-place: modify the dico in place ?
        :return: instance of the dataclass
        """
        if not inplace:
            dico = copy.copy(dico)
        normalize(dico, inplace=True)

        to_init = {}
        for field in fields(cls):
            key = field.name
            if key in dico:
                value = dico.pop(key)
                if key in cls.ENFORCED:
                    "Enforce a specific class type"
                    klass = field.type
                    if value is None:
                        to_init[key] = value
                    elif isinstance(value, klass):
                        to_init[key] = value
                    elif isinstance(value, dict):
                        to_init[key] = klass(**value)
                    elif isinstance(value, (list, tuple)):
                        to_init[key] = klass(*value)
                    elif isinstance(value, str) and ("parse" in klass.__dict__):  #  There is an issue with Enum!
                        to_init[key] = klass.parse(value)
                    else:
                        _logger.warning(f"Unable to construct class {klass} with input {value} for key {key} in WorkerConfig.from_dict()")
                        to_init[key] = value
                else:
                    to_init[key] = value
        self = cls(**to_init)

        for key in cls.GUESSED:
            if key in dico:
                dico.pop(key)
        for key in cls.OPTIONAL:
            if key in dico:
                value = dico.pop(key)
                self.__setattr__(key, value)

        if len(dico):
            _logger.warning("Those are the parameters which have not been converted !" + "\n".join(f"{key}: {val}" for key, val in dico.items()))
        return self

    def save(self, filename):
        """Dump the content of the dataclass as JSON file"""
        with open(filename, "w") as w:
            w.write(json.dumps(self.as_dict(), indent=2))

    @classmethod
    def from_file(cls, filename: str):
        """load the content of a JSON file and provide a dataclass instance"""
        with open(filename, "r") as f:
            dico = json.loads(f.read())
        return cls.from_dict(dico, inplace=True)

    @property
    def do_2D(self):
        return False if self.nbpt_azim is None else self.nbpt_azim > 1

    @property
    def do_azimuthal_range(self):
        if self.azimuth_range:
            return bool(numpy.isfinite(self.azimuth_range[0]) and numpy.isfinite(self.azimuth_range[1]))
        else:
            return False

    @property
    def azimuth_range_min(self):
        if self.azimuth_range:
            return self.azimuth_range[0]
        else:
            return -numpy.inf

    @azimuth_range_min.setter
    def azimuth_range_min(self, value):
        if not self.azimuth_range:
            self.azimuth_range = [-numpy.inf, numpy.inf]
        self.azimuth_range[0] = value

    @property
    def azimuth_range_max(self):
        if self.azimuth_range:
            return self.azimuth_range[1]
        else:
            return numpy.inf

    @azimuth_range_max.setter
    def azimuth_range_max(self, value):
        if not self.azimuth_range:
            self.azimuth_range = [-numpy.inf, numpy.inf]
        self.azimuth_range[1] = value

    @property
    def do_radial_range(self):
        if self.radial_range:
            return bool(numpy.isfinite(self.radial_range[0]) and numpy.isfinite(self.radial_range[1]))
        else:
            return False

    @property
    def radial_range_min(self):
        if self.radial_range:
            return self.radial_range[0]
        else:
            return -numpy.inf

    @radial_range_min.setter
    def radial_range_min(self, value):
        if not self.radial_range:
            self.radial_range = [-numpy.inf, numpy.inf]
        self.radial_range[0] = -numpy.inf if value is None else value

    @property
    def radial_range_max(self):
        if self.radial_range:
            return self.radial_range[1]
        else:
            return numpy.inf

    @radial_range_max.setter
    def radial_range_max(self, value):
        if not self.radial_range:
            self.radial_range = [-numpy.inf, numpy.inf]
        self.radial_range[1] = numpy.inf if value is None else value

    @property
    def integrator_name(self):
        return self.integrator_method

    @integrator_name.setter
    def integrator_name(self, value):
        self.integrator_method = value

    @property
    def do_mask(self):
        return self.mask_file is not None

    @property
    def do_poisson(self):
        return int(self.error_model) == int(ErrorModel.POISSON)

    @do_poisson.setter
    def do_poisson(self, value):
        if value:
            self.error_model = ErrorModel.POISSON

    @property
    def dummy(self):
        return self.val_dummy

    @dummy.setter
    def dummy(self, value):
        if value:
            self.val_dummy = float(value) if value is not None else value

    @property
    def do_dummy(self):
        return self.val_dummy is not None

    @property
    def mask_image(self):
        return self.mask_file

    @mask_image.setter
    def mask_image(self, value):
        self.mask_file = None if not value else value

    @property
    def do_dark(self):
        return bool(self.dark_current)

    @property
    def do_flat(self):
        return bool(self.flat_field)

    @property
    def do_polarization(self):
        if self.polarization_description is None:
            return False
        else:
            return True
        if "__len__" in dir(self.polarization_factor):
            return bool(self.polarization_factor)
        else:
            return True

    @property
    def polarization_factor(self):
        if self.polarization_description is None:
            return None
        else:
            return self.polarization_description[0]

    @polarization_factor.setter
    def polarization_factor(self, value):
        if self.polarization_description is None:
            self.polarization_description = PolarizationDescription(value, 0)
        else:
            self.polarization_description = PolarizationDescription(value, self.polarization_description[1])

    @property
    def polarization_offset(self):
        if self.polarization_description is None:
            return None
        else:
            return self.polarization_description[1]

    @polarization_offset.setter
    def polarization_offset(self, value):
        if self.polarization_description is None:
            self.polarization_description = PolarizationDescription(0, value)
        else:
            self.polarization_description = PolarizationDescription(self.polarization_description[0], value)

    @property
    def dark_current_image(self):
        return self.dark_current

    @dark_current_image.setter
    def dark_current_image(self, value):
        self.dark_current = None if not value else value

    @property
    def flat_field_image(self):
        return self.flat_field

    @flat_field_image.setter
    def flat_field_image(self, value):
        self.flat_field = None if not value else value

    @property
    def do_solid_angle(self):
        return self.correct_solid_angle

    @do_solid_angle.setter
    def do_solid_angle(self, value):
        self.correct_solid_angle = None if value is None else bool(value)

    # Dict-like API, for (partial) compatibility
    @decorators.deprecated(reason="WorkerConfig now dataclass, no more a dict", replacement=None, since_version="2025.01")
    def __setitem__(self, key, value):
        self.__setattr__(key, value)

    @decorators.deprecated(reason="WorkerConfig now dataclass, no more a dict", replacement=None, since_version="2025.01")
    def __getitem__(self, key):
        return self.__getattribute__(key)

    @decorators.deprecated(reason="WorkerConfig now dataclass, no more a dict", replacement=None, since_version="2025.01")
    def __contains__(self, key):
        try:
            return self.__getattribute__(key) is not None
        except AttributeError:
            return False

    @decorators.deprecated(reason="WorkerConfig now dataclass, no more a dict", replacement=None, since_version="2025.01")
    def get(self, key, default=None):
        try:
            return self.__getattribute__(key)
        except AttributeError:
            return default

# @dataclass(slots=True)
# class PixelwiseWorkerConfig:
#     """Configuration for pyFAI.worker.PixelwiseWorker
#     """
#     dark_file: Union[str, os.PathLike]=None
#     flat_file: Union[str, os.PathLike]=None
#     solidangle_file: Union[str, os.PathLike]=None
#     polarization: float=None
#
#     dummy: float=None
#     delta_dummy: float=None
#     empty: float=None
#     dtype: str=None


@dataclass
class WorkerFiberConfig(WorkerConfig):
    application: str = "worker"
    version: int = CURRENT_VERSION
    poni: PoniFile = None
    npt_ip: int = None
    npt_oop: int = None
    unit_ip: UnitFiber = None
    unit_oop: UnitFiber = None
    ip_range: list = None
    oop_range: list = None
    vertical_integration: bool = True
    integrator_class: str = "FiberIntegrator"
    OPTIONAL: ClassVar[list] = ["ip_range_min", "ip_range_max",
                                "oop_range_min", "oop_range_max",
                                ]
    GUESSED: ClassVar[list] = ["do_ip_range", "do_oop_range"]

    @property
    def do_ip_range(self):
        if self.ip_range:
            return bool(numpy.isfinite(self.ip_range[0]) and numpy.isfinite(self.ip_range[1]))
        else:
            return False

    @property
    def ip_range_min(self):
        if self.ip_range:
            return self.ip_range[0]
        else:
            return -numpy.inf

    @ip_range_min.setter
    def ip_range_min(self, value):
        if not self.ip_range:
            self.ip_range = [-numpy.inf, numpy.inf]
        self.ip_range[0] = value

    @property
    def ip_range_max(self):
        if self.ip_range:
            return self.ip_range[1]
        else:
            return numpy.inf

    @ip_range_max.setter
    def ip_range_max(self, value):
        if not self.ip_range:
            self.ip_range = [-numpy.inf, numpy.inf]
        self.ip_range[1] = value

    @property
    def do_oop_range(self):
        if self.oop_range:
            return bool(numpy.isfinite(self.oop_range[0]) and numpy.isfinite(self.oop_range[1]))
        else:
            return False

    @property
    def oop_range_min(self):
        if self.oop_range:
            return self.oop_range[0]
        else:
            return -numpy.inf

    @oop_range_min.setter
    def oop_range_min(self, value):
        if not self.oop_range:
            self.oop_range = [-numpy.inf, numpy.inf]
        self.oop_range[0] = -numpy.inf if value is None else value

    @property
    def oop_range_max(self):
        if self.oop_range:
            return self.oop_range[1]
        else:
            return numpy.inf

    @oop_range_max.setter
    def oop_range_max(self, value):
        if not self.oop_range:
            self.oop_range = [-numpy.inf, numpy.inf]
        self.oop_range[1] = numpy.inf if value is None else value

    def save(self, filename, pop_azimuthal_params:bool=True):
        """Dump the content of the dataclass as JSON file"""
        config = self.as_dict()
        if pop_azimuthal_params:
            for key in ["nbpt_rad", "nbpt_azim",
                        "radial_range", "azimuth_range",
                        "radial_range_min", "radial_range_max",
                        "azimuth_range_min", "azimuth_range_max",
                        "do_radial_range", "do_azimuthal_range",
            ]:
                if key in config:
                    config.pop(key)

        with open(filename, "w") as w:
            w.write(json.dumps(config, indent=2))<|MERGE_RESOLUTION|>--- conflicted
+++ resolved
@@ -68,7 +68,7 @@
 __copyright__ = "European Synchrotron Radiation Facility, Grenoble, France"
 __date__ = "07/02/2025"
 __docformat__ = 'restructuredtext'
-__all__ = ["fields", "WorkerConfig", "WorkerFiberConfig"]
+__all__ = [ "asdict", "fields", "WorkerConfig", "WorkerFiberConfig"]
 
 
 import os
@@ -88,12 +88,7 @@
 CURRENT_VERSION = 5
 
 
-<<<<<<< HEAD
-=======
-all = [fields, asdict, "WorkerConfig", "WorkerFiberConfig"]
-
-
->>>>>>> 33d9ec97
+
 def _normalize_v1_darkflat_files(config, key):
     """Normalize dark and flat filename list from the version 1 to version 2.
     """
