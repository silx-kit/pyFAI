--- conflicted
+++ resolved
@@ -66,11 +66,7 @@
 __author__ = "Jérôme Kieffer"
 __license__ = "MIT"
 __copyright__ = "European Synchrotron Radiation Facility, Grenoble, France"
-<<<<<<< HEAD
-__date__ = "03/02/2025"
-=======
 __date__ = "07/02/2025"
->>>>>>> bc0bbdf6
 __docformat__ = 'restructuredtext'
 
 import sys
@@ -761,12 +757,6 @@
     @decorators.deprecated(reason="WorkerConfig now dataclass, no more a dict", replacement=None, since_version="2025.01")
     def __getitem__(self, key):
         return self.__getattribute__(key)
-    @decorators.deprecated(reason="WorkerConfig now dataclass, no more a dict", replacement=None, since_version="2025.01")
-    def get(self, key, default=None):
-        try:
-            return self.__getattribute__(key)
-        except:
-            return default
 
     @decorators.deprecated(reason="WorkerConfig now dataclass, no more a dict", replacement=None, since_version="2025.01")
     def __contains__(self, key):
