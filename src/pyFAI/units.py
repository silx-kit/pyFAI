--- conflicted
+++ resolved
@@ -37,30 +37,18 @@
 __contact__ = "picca@synchrotron-soleil.fr"
 __license__ = "MIT"
 __copyright__ = "European Synchrotron Radiation Facility, Grenoble, France"
-<<<<<<< HEAD
-__date__ = "04/09/2025"
-=======
 __date__ = "23/09/2025"
->>>>>>> fea0cf95
 __status__ = "production"
 __docformat__ = "restructuredtext"
 
 import copy
 import logging
-<<<<<<< HEAD
-
-logger = logging.getLogger(__name__)
-=======
 from collections.abc import Callable
->>>>>>> fea0cf95
 from math import sin, cos, tan, atan2, pi as PI
 import numpy
 import scipy.constants
 
-<<<<<<< HEAD
-=======
 logger = logging.getLogger(__name__)
->>>>>>> fea0cf95
 TWO_PI = 2 * PI
 
 try:
@@ -93,20 +81,6 @@
 
     def __init__(
         self,
-<<<<<<< HEAD
-        name,
-        scale=1,
-        label=None,
-        equation=None,
-        formula=None,
-        center=None,
-        corner=None,
-        delta=None,
-        short_name=None,
-        unit_symbol=None,
-        positive=True,
-        period=None,
-=======
         name:str,
         scale:float=1,
         label:str|None=None,
@@ -119,7 +93,6 @@
         unit_symbol:str|None=None,
         positive:bool=True,
         period:float|None=None,
->>>>>>> fea0cf95
     ):
         """Constructor of a unit.
 
@@ -552,7 +525,6 @@
     :return: modulus of the scattering vector q in inverse nm
     """
     return 4.0e-9 * PI * numpy.sin(eq_2th(x, y, z) / 2.0) / wavelength
-<<<<<<< HEAD
 
 
 def eq_chi(x, y, z, wavelength):
@@ -569,24 +541,6 @@
     return numpy.arctan2(y, x)
 
 
-=======
-
-
-def eq_chi(x, y, z, wavelength):
-    """Calculates the polar angle in transmission mode,
-
-    chi = arctan2(y, x)
-
-    :param x: horizontal position, towards the center of the ring, from sample position
-    :param y: vertical position, to the roof, from sample position
-    :param z: distance from sample along the beam, unused
-    :param wavelength: in meter, unused
-    :return: polar angle, in rad
-    """
-    return numpy.arctan2(y, x)
-
-
->>>>>>> fea0cf95
 def eq_scattering_angle_vertical(
     x, y, z, wavelength=None, incident_angle=0.0, tilt_angle=0.0, sample_orientation=1
 ):
@@ -746,15 +700,9 @@
         x=x, y=y, z=z, wavelength=wavelength
     )
     return 2.0e-9 * PI / wavelength * (cos(scattering_angle_vertical) * cos(scattering_angle_horz) - 1.0)
-<<<<<<< HEAD
-
-
-
-=======
-
-
-
->>>>>>> fea0cf95
+
+
+
 def q_lab(
     x, y, z, wavelength=None, incident_angle=0.0, tilt_angle=0.0, sample_orientation=1
 ):
@@ -1214,13 +1162,8 @@
 
 register_radial_unit(
     "r_mm",
-<<<<<<< HEAD
-    center="rArray",
-    delta="deltaR",
-=======
     # center="rArray",
     # delta="deltaR",
->>>>>>> fea0cf95
     scale=1000.0,
     label=r"Radius $r$ ($mm$)",
     equation=eq_r,
@@ -1231,13 +1174,8 @@
 
 register_radial_unit(
     "r_m",
-<<<<<<< HEAD
-    center="rArray",
-    delta="deltaR",
-=======
     # center="rArray",
     # delta="deltaR",
->>>>>>> fea0cf95
     scale=1.0,
     label=r"Radius $r$ ($m$)",
     equation=eq_r,
@@ -1249,13 +1187,8 @@
 register_radial_unit(
     "2th_deg",
     scale=180.0 / PI,
-<<<<<<< HEAD
-    center="twoThetaArray",
-    delta="delta2Theta",
-=======
     # center="twoThetaArray",
     # delta="delta2Theta",
->>>>>>> fea0cf95
     label=r"Scattering angle $2\theta$ ($^{o}$)",
     equation=eq_2th,
     formula=formula_2th,
@@ -1265,13 +1198,8 @@
 
 register_radial_unit(
     "2th_rad",
-<<<<<<< HEAD
-    center="twoThetaArray",
-    delta="delta2Theta",
-=======
     # center="twoThetaArray",
     # delta="delta2Theta",
->>>>>>> fea0cf95
     scale=1.0,
     label=r"Scattering angle $2\theta$ ($rad$)",
     equation=eq_2th,
@@ -1282,13 +1210,8 @@
 
 register_radial_unit(
     "q_nm^-1",
-<<<<<<< HEAD
-    center="qArray",
-    delta="deltaQ",
-=======
     # center="qArray",
     # delta="deltaQ",
->>>>>>> fea0cf95
     scale=1.0,
     label=r"Scattering vector $q$ ($nm^{-1}$)",
     equation=eq_q,
@@ -1299,13 +1222,8 @@
 
 register_radial_unit(
     "q_A^-1",
-<<<<<<< HEAD
-    center="qArray",
-    delta="deltaQ",
-=======
     # center="qArray",
     # delta="deltaQ",
->>>>>>> fea0cf95
     scale=0.1,
     label=r"Scattering vector $q$ ($\AA^{-1}$)",
     equation=eq_q,
@@ -1352,13 +1270,8 @@
 
 register_radial_unit(
     "d*2_A^-2",
-<<<<<<< HEAD
-    center="rd2Array",
-    delta="deltaRd2",
-=======
     # center="rd2Array",
     # delta="deltaRd2",
->>>>>>> fea0cf95
     scale=0.01,
     label=r"Recip. spacing sq. $d^{*2}$ ($\AA^{-2}$)",
     equation=lambda x, y, z, wavelength: (eq_q(x, y, z, wavelength) / (TWO_PI))
@@ -1370,13 +1283,8 @@
 
 register_radial_unit(
     "d*2_nm^-2",
-<<<<<<< HEAD
-    center="rd2Array",
-    delta="deltaRd2",
-=======
     # center="rd2Array",
     # delta="deltaRd2",
->>>>>>> fea0cf95
     scale=1.0,
     label=r"Recip. spacing sq. $d^{*2}$ ($nm^{-2}$)",
     equation=lambda x, y, z, wavelength: (eq_q(x, y, z, wavelength) / (TWO_PI))
@@ -1676,11 +1584,7 @@
     "mm": Unit("mm", scale=1e3, label=r"length $l$ ($mm$)", positive=False),
     "micron": Unit("micron", scale=1e6, label=r"length $l$ ($\mu m$)", positive=False),
     "nm": Unit("nm", scale=1e9, label=r"length $l$ ($nm$)", positive=False),
-<<<<<<< HEAD
-    "A": Unit("A", scale=1e10, label=r"length $l$ ($\AA$)", positive=False),
-=======
     "A": Unit("A", scale=1e10, label=r"length $l$ ($\AA$)", unit_symbol="\N{Angstrom Sign}", positive=False),
->>>>>>> fea0cf95
 }
 LENGTH_UNITS["µm"] = LENGTH_UNITS["micron"]
 
