# !/usr/bin/env python
# -*- coding: utf-8 -*-
#
#    Project: Azimuthal integration
#             https://github.com/silx-kit/pyFAI
#
#    Copyright (C) 2012-2025 European Synchrotron Radiation Facility, Grenoble, France
#
#    Principal author:       Jérôme Kieffer (Jerome.Kieffer@ESRF.eu)
#
# Permission is hereby granted, free of charge, to any person obtaining a copy
# of this software and associated documentation files (the "Software"), to deal
# in the Software without restriction, including without limitation the rights
# to use, copy, modify, merge, publish, distribute, sublicense, and/or sell
# copies of the Software, and to permit persons to whom the Software is
# furnished to do so, subject to the following conditions:
#
# The above copyright notice and this permission notice shall be included in
# all copies or substantial portions of the Software.
#
# THE SOFTWARE IS PROVIDED "AS IS", WITHOUT WARRANTY OF ANY KIND, EXPRESS OR
# IMPLIED, INCLUDING BUT NOT LIMITED TO THE WARRANTIES OF MERCHANTABILITY,
# FITNESS FOR A PARTICULAR PURPOSE AND NONINFRINGEMENT. IN NO EVENT SHALL THE
# AUTHORS OR COPYRIGHT HOLDERS BE LIABLE FOR ANY CLAIM, DAMAGES OR OTHER
# LIABILITY, WHETHER IN AN ACTION OF CONTRACT, TORT OR OTHERWISE, ARISING FROM,
# OUT OF OR IN CONNECTION WITH THE SOFTWARE OR THE USE OR OTHER DEALINGS IN
# THE SOFTWARE.

"""This modules contains only one (large) class in charge  of:

* calculating the geometry, i.e. the position in the detector space of each pixel of the detector
* manages caches to store intermediate results

NOTA: The Geometry class is not a "transformation class" which would take a
detector and transform it. It is rather a description of the experimental setup.

"""

__author__ = "Jérôme Kieffer"
__contact__ = "Jerome.Kieffer@ESRF.eu"
__license__ = "MIT"
__copyright__ = "European Synchrotron Radiation Facility, Grenoble, France"
<<<<<<< HEAD
__date__ = "11/09/2025"
=======
__date__ = "12/09/2025"
>>>>>>> 68479536
__status__ = "production"
__docformat__ = 'restructuredtext'

import copy
import logging
from math import pi
from numpy import arccos, arctan2, sin, cos, sqrt
import numpy
import os
import threading
import json
import gc
from collections import OrderedDict
from ..containers import PolarizationArray, PolarizationDescription
from .fit2d import convert_to_Fit2d, convert_from_Fit2d
from .imaged11 import convert_from_ImageD11, convert_to_ImageD11
from .. import detectors
from .. import units
from ..utils.decorators import deprecated
from ..utils import crc32, deg2rad
from .. import utils
from ..io import ponifile, integration_config
from ..units import CONST_hc, to_unit, UnitFiber, CHI_RAD, TTH_RAD
TWO_PI = 2.0 * pi

logger = logging.getLogger(__name__)

try:
    import numexpr
except ImportError:
    logger.debug("Backtrace", exc_info=True)
    numexpr = None

try:
    from ..ext import _geometry
except ImportError:
    logger.debug("Backtrace", exc_info=True)
    _geometry = None

try:
    from ..ext import bilinear
except ImportError:
    logger.debug("Backtrace", exc_info=True)
    bilinear = None



class Geometry(object):
    """This class is the parent-class of azimuthal integrator.

    This class contains a detector (using composition) which provides the
    position of all pixels, or only a limited set of pixel indices.
    The Geometry class is responsible for translating/rotating those pixel to
    their position in reference to the sample position.
    The description of the experimental setup is inspired by the work of P. Boesecke

    Detector is assumed to be corrected from "raster orientation" effect.
    It is not addressed here but rather in the Detector object or at read time.
    Considering there is no tilt:

    - Detector fast dimension (dim2) is supposed to be horizontal
      (dimension X of the image)

    - Detector slow dimension (dim1) is supposed to be vertical, upwards
      (dimension Y of the image)

    - The third dimension is chose such as the referential is
      orthonormal, so dim3 is along incoming X-ray beam

    Demonstration of the equation done using Mathematica:

    .. literalinclude:: ../../../mathematica/geometry.txt
        :language: mathematica
    """
    _LAST_POLARIZATION = "last_polarization"

    # To ease the copy of an instance. Mutable attributes are caches which are regenerated on use
    _UNMUTABLE_ATTRS = ("_dist", "_poni1", "_poni2", "_rot1", "_rot2", "_rot3",
                        "chiDiscAtPi", "_wavelength", "_dssa_order",
                        '_oversampling', '_correct_solid_angle_for_spline',
                        '_transmission_normal')
    PROMOTION = {"AzimuthalIntegrator": "pyFAI.integrator.azimuthal.AzimuthalIntegrator",
                 "FiberIntegrator": "pyFAI.integrator.fiber.FiberIntegrator",
                 "GeometryRefinement": "pyFAI.geometryRefinement.GeometryRefinement",
                 "Geometry": "pyFAI.geometry.core.Geometry"}

    def __init__(self, dist=1, poni1=0, poni2=0, rot1=0, rot2=0, rot3=0,
                 pixel1=None, pixel2=None, splineFile=None, detector=None, wavelength=None,
                 orientation=0):
        """
        :param dist: distance sample - detector plan (orthogonal distance, not along the beam), in meter.
        :param poni1: coordinate of the point of normal incidence along the detector's first dimension, in meter
        :param poni2: coordinate of the point of normal incidence along the detector's second dimension, in meter
        :param rot1: first rotation from sample ref to detector's ref, in radians
        :param rot2: second rotation from sample ref to detector's ref, in radians
        :param rot3: third rotation from sample ref to detector's ref, in radians
        :param pixel1: Deprecated. Pixel size of the fist dimension of the detector,  in meter.
            If both pixel1 and pixel2 are not None, detector pixel size is overwritten.
            Prefer defining the detector pixel size on the provided detector object.
            Prefer defining the detector pixel size on the provided detector
            object (``detector.pixel1 = 5e-6``).
        :type pixel1: float
        :param pixel2: Deprecated. Pixel size of the second dimension of the detector,  in meter.
            If both pixel1 and pixel2 are not None, detector pixel size is overwritten.
            Prefer defining the detector pixel size on the provided detector
            object (``detector.pixel2 = 5e-6``).
        :type pixel2: float
        :param splineFile: Deprecated. File containing the geometric distortion of the detector.
            If not None, pixel1 and pixel2 are ignored and detector spline is overwritten.
            Prefer defining the detector spline manually
            (``detector.splineFile = "file.spline"``).
        :type splineFile: str
        :param detector: name of the detector or Detector instance. String
            description is deprecated. Prefer using the result of the detector
            factory: ``pyFAI.detector_factory("eiger4m")``
        :type detector: str or pyFAI.Detector
        :param wavelength: Wave length used in meter
        :type wavelength: float
        :param int orientation: orientation of the detector, see pyFAI.detectors.orientation.Orientation
        """
        self._dist = dist
        self._poni1 = poni1
        self._poni2 = poni2
        self._rot1 = rot1
        self._rot2 = rot2
        self._rot3 = rot3
        self.param = [self._dist, self._poni1, self._poni2,
                      self._rot1, self._rot2, self._rot3]
        self.chiDiscAtPi = True  # chi discontinuity (radians), pi by default
        self._cached_array = {}  # dict for caching all arrays
        self._dssa_order = 3  # Used to be 1 (False) in very old version of pyFAI: was a bug.
        # The correct value is 3 where 2 come from the apparant pixels area and 1 from the incidence angle.
        self._wavelength = wavelength
        self._oversampling = None
        self._correct_solid_angle_for_spline = True
        self._sem = threading.Semaphore()
        self._transmission_normal = None
        self._parallax = None

        if detector:
            if isinstance(detector, utils.StringTypes):
                self.detector = detectors.detector_factory(detector)
            else:
                self.detector = detector
        else:
            self.detector = detectors.Detector()
        if splineFile:
            self.detector.splineFile = os.path.abspath(splineFile)
        elif pixel1 and pixel2:
            self.detector.pixel1 = pixel1
            self.detector.pixel2 = pixel2
        if orientation:
            self.detector._orientation = detectors.orientation.Orientation(orientation or detector.ORIENTATION)

    def __repr__(self, dist_unit="m", ang_unit="rad", wl_unit="m"):
        """Nice representation of the class

        :param dist_unit: units for distances
        :param ang_unit: units used for angles
        :param wl_unit: units used for wavelengths
        :return: nice string representing the configuration in use
        """
        dist_unit = to_unit(dist_unit, units.LENGTH_UNITS) or units.l_m
        ang_unit = to_unit(ang_unit, units.ANGLE_UNITS) or units.A_rad
        wl_unit = to_unit(wl_unit, units.LENGTH_UNITS) or units.l_m
        self.param = [self._dist, self._poni1, self._poni2,
                      self._rot1, self._rot2, self._rot3]
        lstTxt = [self.detector.__repr__()]
        if self._wavelength:
            lstTxt.append(f"Wavelength= {self._wavelength * wl_unit.scale:.6e} {wl_unit}")
        lstTxt.append(f"SampleDetDist= {self._dist * dist_unit.scale:.6e} {dist_unit}\t"
                       f"PONI= {self._poni1 * dist_unit.scale:.6e}, {self._poni2 * dist_unit.scale:.6e} {dist_unit}\t"
                       f"rot1={self._rot1 * ang_unit.scale:.6f}  "
                       f"rot2={self._rot2 * ang_unit.scale:.6f}  "
                       f"rot3={self._rot3 * ang_unit.scale:.6f} {ang_unit}")
        if self.detector.pixel1:
            lstTxt.append(convert_to_Fit2d(self).__repr__())
        return os.linesep.join(lstTxt)

    def check_chi_disc(self, azimuth_range):
        """Check the position of the :math:`\\chi` discontinuity

        :param range: range of chi for the integration
        :return: True if there is a problem
        """
        lower, upper = azimuth_range
        error_msg = "Azimuthal range issue: Range [%s, %s] not in valid region %s in radians: Expect %s results !"
        if self.chiDiscAtPi:
            txt_range = "[-π; π["
            lower_bound = -pi
            upper_bound = pi
        else:
            txt_range = "[-0; 2π["
            lower_bound = 0
            upper_bound = 2 * pi

        if lower < lower_bound:
            if upper < lower_bound:
                logger.warning(error_msg, lower, upper, txt_range, "empty")
            else:
                logger.warning(error_msg, lower, upper, txt_range, "partial")
            return True
        elif lower > upper_bound:
            logger.warning(error_msg, lower, upper, txt_range, "empty")
            return True
        else:
            if upper > upper_bound:
                logger.warning(error_msg, lower, upper, txt_range, "partial")
                return True
        return False

    def normalize_azimuth_range(self, azimuth_range):
        """Convert the azimuth range from degrees to radians

        This method takes care of the position of the discontinuity and adapts the range accordingly!

        :param azimuth_range: 2-tuple of float in degrees
        :return: 2-tuple of float in radians in a range such to avoid the discontinuity
        """
        unkn = 0
        if azimuth_range is None:
            unkn = 2
        else:
            if azimuth_range[0] is None:
                unkn += 1
            if azimuth_range[-1] is None:
                unkn += 1
        if unkn == 2:
            return
        elif unkn == 1:
            max_range = (-180, 180) if self.chiDiscAtPi else (0,360)
            azimuth_range = (max_range[0] if azimuth_range[0] is None else azimuth_range[0],
                             max_range[-1] if azimuth_range[-1] is None else azimuth_range[-1])

        azimuth_range = tuple(deg2rad(azimuth_range[i], self.chiDiscAtPi) for i in (0, -1))
        if azimuth_range[1] <= azimuth_range[0]:
            azimuth_range = (azimuth_range[0], azimuth_range[1] + TWO_PI)
            self.check_chi_disc(azimuth_range)
        return azimuth_range

    def _correct_parallax(self,
                          d1:numpy.ndarray,
                          d2:numpy.ndarray,
                          p1:numpy.ndarray,
                          p2:numpy.ndarray) -> tuple[numpy.ndarray, numpy.ndarray]:
        """Calculate the displacement of pixels due to parallax effect.

        :param d1: ndarray of dimention 1/2 containing the Y pixel positions
        :param d2: ndarray of dimention 1/2 containing the X pixel positions
        :param p1: ndarray of dimention 1/1 containing the x pixel positions in meter. MODIFIED IN PLACE!
        :param p2: ndarray of dimention 1/2 containing the y pixel positions in meter. MODIFIED IN PLACE!
        :return: 2-arrays of same shape as d1 & d2 with the displacement in meters

        p1 & p2 should contain the pixel coordinates after translation & **rotation**

        d1, d2, p1 and p2 should all have the same shape !!!
        p1 & p2 get modified in place !
        """
        logger.info("_correct_parallax")
        delta1 = delta2 = 0
        if self._parallax is not None:
                r0 = numpy.vstack((p1.ravel(), p2.ravel()))
                length = numpy.linalg.norm(r0, axis=0)
                length[length == 0] = 1.0  # avoid zero division error
                r0 /= length  # normalize array r0

                displacement = self._parallax(self.sin_incidence(d1.ravel(), d2.ravel()))
                delta1, delta2 = displacement * r0
                delta1.shape = p1.shape
                delta2.shape = p2.shape
                p1 += delta1
                p2 += delta2
        return delta1, delta2

    def _correct_parallax_v2(self,
                             p1:numpy.ndarray,
                             p2:numpy.ndarray,
                             p3:float|numpy.ndarray) -> tuple[numpy.ndarray, numpy.ndarray]:
        """Calculate the displacement of pixels due to parallax effect.

        :param p1: ndarray of dimention 1/2 containing the x pixel positions in meter. MODIFIED IN PLACE!
        :param p2: ndarray of dimention 1/2 containing the y pixel positions in meter. MODIFIED IN PLACE!
        :param p3: ndarray of dimention 1/2 containing the z pixel positions in meter or a scalar.
        :return: 2-arrays of same shape as d1 & d2 with the displacement in meters

        p1 & p2 should contain the pixel coordinates after translation but **NOT** rotation

        p1, p2 & P3 should all have the same shape !!!
        p1 & p2 get modified in place !
        """
        logger.info("_correct_parallax_v2")
        delta1 = delta2 = 0
        if self._parallax is not None:
            r0 = numpy.vstack((p1.ravel(), p2.ravel()))
            z = p3 if numpy.isscalar(p3) else p3.ravel()
            length = numpy.linalg.norm(r0, axis=0)
            if numexpr is None:
                tan_incidence = length/z
                sin_incidence = tan_incidence/numpy.sqrt(1.0+tan_incidence*tan_incidence)
            else:
                sin_incidence = numexpr.evaluate("length/z/sqrt(1.0+(length/z)**2)")
            numpy.clip(sin_incidence, 0.0, 1.0, out=sin_incidence)

            displacement = self._parallax(sin_incidence)

            length[length == 0] = 1.0  # avoid zero division error
            r0 /= length  # normalize array r0
            delta1, delta2 = displacement * r0
            delta1.shape = p1.shape
            delta2.shape = p2.shape
            p1 += delta1
            p2 += delta2
        return delta1, delta2

    def _calc_cartesian_positions(self,
                                  d1:numpy.ndarray,
                                  d2:numpy.ndarray,
                                  poni1:float|None=None,
                                  poni2:float|None=None,
                                  do_parallax:bool=True):
        """
        Calculate the position in cartesian coordinate (centered on the PONI)
        and in meter of a couple of coordinates.
        The half pixel offset is taken into account here !!!

        :param d1: ndarray of dimention 1/2 containing the Y pixel positions
        :param d2: ndarray of dimention 1/2 containing the X pixel positions
        :param poni1: value in the Y direction of the poni coordinate (meter)
        :param poni2: value in the X direction of the poni coordinate (meter)
        :param do_parallax: set to True to correct for the parallax effect
        :return: 2-arrays of same shape as d1 & d2 with the position in meters

        d1 and d2 must have the same shape, returned array will have
        the same shape.
        """
        poni1 = self.poni1 if poni1 is None else poni1
        poni2 = self.poni2 if poni2 is None else poni2

        p1, p2, p3 = self.detector.calc_cartesian_positions(d1, d2)
        p1 = p1 - poni1  # Makes a copy
        p2 = p2 - poni2  # Makes a copy

        if do_parallax:
            self._correct_parallax(d1, d2, p1, p2)

        return p1, p2, p3

    def calc_pos_zyx(self, d0=None, d1=None, d2=None, param=None, corners=False, use_cython=True, do_parallax=False):
        """Calculate the position of a set of points in space in the sample's centers referential.

        This is usually used for calculating the pixel position in space.

        Nota: dim3 is the same as dim0

        :param d0: altitude on the point compared to the detector (i.e. z), may be None
        :param d1: position on the detector along the slow dimension (i.e. y)
        :param d2: position on the detector along the fastest dimension (i.e. x)
        :param corners: return positions on the corners (instead of center)
        :param use_cython: set to False to validate using pure numpy
        :param do_parallax: position should be corrected for parallax effect
        :return: 3-tuple of nd-array, with dim0=along the beam,
                                           dim1=along slowest dimension
                                           dim2=along fastest dimension
        """
        if param is None:
            dist = self._dist
            poni1 = self._poni1
            poni2 = self._poni2
            rot1 = self._rot1
            rot2 = self._rot2
            rot3 = self._rot3
        else:
            dist, poni1, poni2, rot1, rot2, rot3 = param[:6]

        if d0 is None:
            L = dist
        else:
            L = dist + d0
        if corners:
            tmp = self.detector.get_pixel_corners(correct_binning=True)
            p1 = tmp[..., 1]
            p2 = tmp[..., 2]
            p3 = tmp[..., 0]
        else:
            p1, p2, p3 = self.detector.calc_cartesian_positions(d1, d2)
        if ((not do_parallax) or (self._parallax is None)) and use_cython and (_geometry is not None):
            t3, t1, t2 = _geometry.calc_pos_zyx(L, poni1, poni2, rot1, rot2, rot3, p1, p2, p3,
                                                orientation=self.detector.orientation)
        else:
            shape = p1.shape
            size = p1.size
            p1 = (p1 - poni1).ravel()
            p2 = (p2 - poni2).ravel()
            # we did make copies with the subtraction
            if size != p2.size:
                raise RuntimeError("p2 array size does not match size")

            # note the change of sign in the third dimension:
            # Before the rotation we are in the detector's referential,
            # the sample position is at d3= -L <0
            # the sample detector distance is always positive.
            if p3 is None:
                p3 = numpy.zeros(size) + L
                # p3 = numpy.atleast_1d(L)
            else:
                p3 = (L + p3).ravel()
                if size != p3.size:
                    raise RuntimeError("p3 array size does not  size")

            if do_parallax and self._parallax is not None:
                if corners or d1 is None or d2 is None:
                    # full image
                    self._correct_parallax_v2(p1, p2, p3)
                else:
                    # only several points
                    self._correct_parallax(d1, d2, p1, p2)


            coord_det = numpy.vstack((p1, p2, p3))
            coord_sample = numpy.dot(self.rotation_matrix(param), coord_det)
            t1, t2, t3 = coord_sample
            t1.shape = shape
            t2.shape = shape
            t3.shape = shape

            # correct orientation:
            if self.detector.orientation in (1, 2):
                numpy.negative(t1, out=t1)
            if self.detector.orientation in (1, 4):
                numpy.negative(t2, out=t2)
        return (t3, t1, t2)

    def tth(self, d1, d2, param=None, path="cython"):
        """
        Calculates the 2theta value for the center of a given pixel
        (or set of pixels)

        :param d1: position(s) in pixel in first dimension (c order)
        :type d1: scalar or array of scalar
        :param d2: position(s) in pixel in second dimension (c order)
        :type d2: scalar or array of scalar
        :param path: can be "cos", "tan" or "cython"
        :return: 2theta in radians
        :rtype: float or array of floats.
        """

        if (path == "cython") and (_geometry is not None) and not self.parallax:
            if param is None:
                dist, poni1, poni2 = self._dist, self._poni1, self._poni2
                rot1, rot2, rot3 = self._rot1, self._rot2, self._rot3
            else:
                dist, poni1, poni2, rot1, rot2, rot3 = param[:6]
            p1, p2, p3 = self._calc_cartesian_positions(d1, d2, poni1, poni2, do_parallax=True)
            tmp = _geometry.calc_tth(L=dist,
                                     rot1=rot1,
                                     rot2=rot2,
                                     rot3=rot3,
                                     pos1=p1,
                                     pos2=p2,
                                     pos3=p3)
        else:
            t3, t1, t2 = self.calc_pos_zyx(d0=None, d1=d1, d2=d2, param=param, do_parallax=True)
            if path == "cos":
                tmp = arccos(t3 / sqrt(t1 * t1 + t2 * t2 + t3 * t3))
            else:
                tmp = arctan2(sqrt(t1 * t1 + t2 * t2), t3)
        return tmp

    def qFunction(self, d1, d2, param=None, path="cython"):
        """
        Calculates the q value for the center of a given pixel (or set
        of pixels) in nm-1

        q = 4pi/lambda sin( 2theta / 2 )

        :param d1: position(s) in pixel in first dimension (c order)
        :type d1: scalar or array of scalar
        :param d2: position(s) in pixel in second dimension (c order)
        :type d2: scalar or array of scalar
        :return: q in in nm^(-1)
        :rtype: float or array of floats.
        """
        if not self.wavelength:
            raise RuntimeError(("Scattering vector q cannot be calculated"
                                " without knowing wavelength !!!"))

        if (_geometry is not None) and (path == "cython") and (not self.parallax):
            if param is None:
                dist, poni1, poni2 = self._dist, self._poni1, self._poni2
                rot1, rot2, rot3 = self._rot1, self._rot2, self._rot3
            else:
                dist, poni1, poni2, rot1, rot2, rot3 = param[:6]

            p1, p2, p3 = self._calc_cartesian_positions(d1, d2, poni1, poni2, do_parallax=True)
            out = _geometry.calc_q(L=dist,
                                   rot1=rot1,
                                   rot2=rot2,
                                   rot3=rot3,
                                   pos1=p1,
                                   pos2=p2,
                                   pos3=p3,
                                   wavelength=self.wavelength)
        else:
            out = 4.0e-9 * pi / self.wavelength * \
                numpy.sin(self.tth(d1=d1, d2=d2, param=param, path=path) / 2.0)
        return out

    def rFunction(self, d1, d2, param=None, path="cython"):
        """
        Calculates the radius value for the center of a given pixel
        (or set of pixels) in m

          r = distance to the incident beam

        :param d1: position(s) in pixel in first dimension (c order)
        :type d1: scalar or array of scalar
        :param d2: position(s) in pixel in second dimension (c order)
        :type d2: scalar or array of scalar
        :return: r in in m
        :rtype: float or array of floats.
        """

        if (_geometry is not None) and (path == "cython") and (not self.parallax):
            if param is None:
                dist, poni1, poni2 = self._dist, self._poni1, self._poni2
                rot1, rot2, rot3 = self._rot1, self._rot2, self._rot3
            else:
                dist, poni1, poni2, rot1, rot2, rot3 = param[:6]

            p1, p2, p3 = self._calc_cartesian_positions(d1, d2, poni1, poni2, do_parallax=True)
            out = _geometry.calc_r(L=dist,
                                   rot1=rot1,
                                   rot2=rot2,
                                   rot3=rot3,
                                   pos1=p1,
                                   pos2=p2,
                                   pos3=p3)
        else:
            # Before 03/2016 it was the distance at beam-center
            # cosTilt = cos(self._rot1) * cos(self._rot2)
            # directDist = self._dist / cosTilt  # in m
            # out = directDist * numpy.tan(self.tth(d1=d1, d2=d2, param=param))
            _, t1, t2 = self.calc_pos_zyx(d0=None, d1=d1, d2=d2, param=param, do_parallax=True)
            out = numpy.sqrt(t1 * t1 + t2 * t2)
        return out

    def qArray(self, shape=None):
        """
        Generate an array of the given shape with q(i,j) for all
        elements.
        """
        shape = self.get_shape(shape)
        if shape is None:
            logger.error("Shape is neither specified in the method call, "
                         "neither in the detector: %s", self.detector)
        if self._cached_array.get("q_center") is None:
            with self._sem:
                if self._cached_array.get("q_center") is None:
                    qa = numpy.fromfunction(self.qFunction, shape,
                                            dtype=numpy.float32)
                    self._cached_array["q_center"] = qa

        return self._cached_array["q_center"]

    def rArray(self, shape=None):
        """Generate an array of the given shape with r(i,j) for all elements;
        The radius r being  in meters.

        :param shape: expected shape of the detector
        :return: 2d array of the given shape with radius in m from beam center on detector.
        """
        shape = self.get_shape(shape)
        if shape is None:
            logger.error("Shape is neither specified in the method call, "
                         "neither in the detector: %s", self.detector)

        if self._cached_array.get("r_center") is None:
            with self._sem:
                if self._cached_array.get("r_center") is None:
                    self._cached_array["r_center"] = numpy.fromfunction(self.rFunction, shape,
                                                                        dtype=numpy.float32)
        return self._cached_array.get("r_center")

    def rd2Array(self, shape=None):
        """Generate an array of the given shape with (d*(i,j))^2 for all pixels.

        d*^2 is the reciprocal spacing squared in inverse nm squared

        :param shape: expected shape of the detector
        :return: 2d array of the given shape with reciprocal spacing squared
        """
        qArray = self.qArray(shape)
        if self._cached_array.get("d*2_center") is None:
            with self._sem:
                if self._cached_array.get("d*2_center") is None:
                    self._cached_array["d*2_center"] = (qArray / (TWO_PI)) ** 2
        return self._cached_array["d*2_center"]

    @deprecated
    def qCornerFunct(self, d1, d2):
        """Calculate the q_vector for any pixel corner (in nm^-1)

        :param shape: expected shape of the detector
        """
        return self.qFunction(d1 - 0.5, d2 - 0.5)

    @deprecated
    def rCornerFunct(self, d1, d2):
        """
        Calculate the radius array for any pixel corner (in m)
        """
        return self.rFunction(d1 - 0.5, d2 - 0.5)

    @deprecated
    def tth_corner(self, d1, d2):
        """
        Calculates the 2theta value for the corner of a given pixel
        (or set of pixels)

        :param d1: position(s) in pixel in first dimension (c order)
        :type d1: scalar or array of scalar
        :param d2: position(s) in pixel in second dimension (c order)
        :type d2: scalar or array of scalar
        :return: 2theta in radians
        :rtype: floar or array of floats.
        """
        return self.tth(d1 - 0.5, d2 - 0.5)

    @deprecated(reason="not so precise", replacement="center_array('2th_rad')", since_version="2025.09")
    def twoThetaArray(self, shape=None):
        """Generate an array of two-theta(i,j) in radians for each pixel in detector

        the 2theta array values are in radians

        :param shape: shape of the detector
        :return: array of 2theta position in radians
        """
        shape = self.get_shape(shape)
        if shape is None:
            logger.error("Shape is neither specified in the method call, "
                         "neither in the detector: %s", self.detector)

        if self._cached_array.get("2th_center") is None:
            with self._sem:
                if self._cached_array.get("2th_center") is None:
                    ttha = numpy.fromfunction(self.tth,
                                              shape,
                                              dtype=numpy.float32)
                    self._cached_array["2th_center"] = ttha
        return self._cached_array["2th_center"]

    def chi(self, d1, d2, path="cython"):
        """
        Calculate the chi (azimuthal angle) for the centre of a pixel
        at coordinate d1, d2.
        Conversion to lab coordinate system is performed in calc_pos_zyx.

        :param d1: pixel coordinate along the 1st dimention (C convention)
        :type d1: float or array of them
        :param d2: pixel coordinate along the 2nd dimention (C convention)
        :type d2: float or array of them
        :param path: can be "tan" (i.e via numpy) or "cython"
        :return: chi, the azimuthal angle in rad
        """
        if (path == "cython") and (_geometry is not None) and not self.parallax:
            p1, p2, p3 = self._calc_cartesian_positions(d1, d2, self._poni1, self._poni2, do_parallax=True)
            chi = _geometry.calc_chi(L=self._dist,
                                     rot1=self._rot1, rot2=self._rot2, rot3=self._rot3,
                                     pos1=p1, pos2=p2, pos3=p3,
                                     orientation=self.detector.orientation,
                                     chi_discontinuity_at_pi=self.chiDiscAtPi)
            chi.shape = d1.shape
        else:
            _, t1, t2 = self.calc_pos_zyx(d0=None, d1=d1, d2=d2, corners=False, use_cython=True, do_parallax=True)
            chi = numpy.arctan2(t1, t2)
            if not self.chiDiscAtPi:
                numpy.mod(chi, (TWO_PI), out=chi)
        return chi

    def chi_corner(self, d1, d2):
        """
        Calculate the chi (azimuthal angle) for the corner of a pixel
        at coordinate d1,d2 which in the lab ref has coordinate:

        :param d1: pixel coordinate along the 1st dimention (C convention)
        :type d1: float or array of them
        :param d2: pixel coordinate along the 2nd dimention (C convention)
        :type d2: float or array of them
        :return: chi, the azimuthal angle in rad
        """
        return self.chi(d1 - 0.5, d2 - 0.5)

    @deprecated(reason="not so precise", replacement="center_array('chi_rad')", since_version="2025.09")
    def chiArray(self, shape=None):
        """Generate an array of azimuthal angle chi(i,j) for all elements in the detector.

        Azimuthal angles are in radians

        Nota: Refers to the pixel centers !

        :param shape: the shape of the chi array
        :return: the chi array as numpy.ndarray
        """
        shape = self.get_shape(shape)
        if shape is None:
            logger.error("Shape is neither specified in the method call, "
                         "neither in the detector: %s", self.detector)

        if self._cached_array.get("chi_center") is None:
            with self._sem:
                if self._cached_array.get("chi_center") is None:
                    chia = numpy.fromfunction(self.chi, shape,
                                              dtype=numpy.float32)
                    if not self.chiDiscAtPi:
                        chia = chia % (TWO_PI)
                    self._cached_array["chi_center"] = chia
        return self._cached_array["chi_center"]

    def position_array(self, shape=None, corners=False, dtype=numpy.float64, use_cython=True, do_parallax=True):
        """Generate an array for the pixel position given the shape of the detector.

        if corners is False, the coordinates of the center of the pixel
        is returned in an array of shape: (shape[0], shape[1], 3)
        where the 3 coordinates are:
        * z: along incident beam,
        * y: to the top/sky,
        * x: towards the center of the ring

        If is True, the corner of each pixels are then returned.
        the output shape is then (shape[0], shape[1], 4, 3)

        :param shape: shape of the array expected
        :param corners: set to true to receive a (...,4,3) array of corner positions
        :param dtype: output format requested. Double precision is needed for fitting the geometry
        :param (bool) use_cython: set to false to test the Python path (slower)
        :param do_parallax: correct for parallax effect (if parametrized)
        :return: 3D coodinates as nd-array of size (...,3) or (...,3) (default)

        Nota: this value is not cached and actually generated on demand (costly)
        """
        shape = self.get_shape(shape)
        if shape is None:
            logger.error("Shape is neither specified in the method call, "
                         "neither in the detector: %s", self.detector)

        pos = numpy.fromfunction(lambda d1, d2: self.calc_pos_zyx(d0=None, d1=d1, d2=d2,
                                                                  corners=corners,
                                                                  use_cython=use_cython,
                                                                  do_parallax=do_parallax),
                                 shape,
                                 dtype=dtype)
        outshape = pos[0].shape + (3,)
        tpos = numpy.empty(outshape, dtype=dtype)
        for idx in range(3):
            tpos[..., idx] = pos[idx]
        return tpos

    @deprecated
    def positionArray(self, *arg, **kwarg):
        """Deprecated version of :meth:`position_array`, left for compatibility see doc of position_array"""
        return self.position_array(*arg, **kwarg)

    def corner_array(self, shape=None, unit=None, use_cython=True, scale=True):
        """
        Generate a 3D array of the given shape with (i,j) (radial
        angle 2th, azimuthal angle chi ) for all elements.

        :param shape: expected shape
        :type shape: 2-tuple of integer
        :param unit: string like "2th_deg" or an instance of pyFAI.units.Unit
        :param use_cython: set to False to use the slower Python path (for tests)
        :param scale: set to False for returning the internal representation
                      (S.I. often) which is faster
        :return: 3d array with shape=(\\*shape,4,2) the two elements are:
            - dim3[0]: radial angle 2th, q, r...
            - dim3[1]: azimuthal angle chi
        """
        shape = self.get_shape(shape)
        if shape is None:
            logger.error("Shape is neither specified in the method call, "
                         "neither in the detector: %s", self.detector)
        requested_unit = space = unit
        if unit:
            unit = to_unit(unit)
            space = unit.space
            requested_unit = unit
        if unit is None or space == "chi":
            # If no unit is asked, any is OK for extracting the Chi array
            unit = None
            for sp in [u.space for u in units.RADIAL_UNITS.values()]:
                ary = self._cached_array.get(sp + "_corner")
                if (ary is not None) and (shape == ary.shape[:2]):
                    if space == "chi":
                        res = ary.copy()
                        res[..., 0] = ary[..., 1]
                        if scale and requested_unit:
                            res *= requested_unit.scale
                        return res
                    else:
                        return ary
            # This is the fastest to calculate
            space = "r"
            # unit = to_unit("r_m")
        key = space + "_corner"
        if self._cached_array.get(key) is None or shape != self._cached_array.get(key).shape[:2]:
            with self._sem:
                if self._cached_array.get(key) is None or shape != self._cached_array.get(key).shape[:2]:
                    # fix this with #1957
                    nb_corners = 6 if isinstance(self.detector, detectors.HexDetector) else 4

                    corners = None
                    if (_geometry is not None) and use_cython:
                        if self.detector.IS_CONTIGUOUS:
                            d1 = utils.expand2d(numpy.arange(shape[0] + 1.0), shape[1] + 1.0, False)
                            d2 = utils.expand2d(numpy.arange(shape[1] + 1.0), shape[0] + 1.0, True)
                            p1, p2, p3 = self.detector.calc_cartesian_positions(d1, d2, center=False, use_cython=use_cython)
                            # TODO fix test so that this is simpler: issue #2014
                            # p1, p2, p3 = self.detector.calc_cartesian_positions(center=False, use_cython=use_cython)
                        else:
                            det_corners = self.detector.get_pixel_corners()
                            p1 = det_corners[..., 1]
                            p2 = det_corners[..., 2]
                            p3 = det_corners[..., 0]
                        try:
                            if self._parallax is not None:
                                raise KeyError("Parallax not implemented in fast_path")

                            res = _geometry.calc_rad_azim(self.dist, self.poni1, self.poni2,
                                                          self.rot1, self.rot2, self.rot3,
                                                          p1, p2, p3,
                                                          space, self._wavelength,
                                                          orientation=self.detector.orientation,
                                                          chi_discontinuity_at_pi=self.chiDiscAtPi)
                        except KeyError as err:
                            if "Parallax" in str(err):
                                logger.warning(err)
                            else:
                                logger.warning("No fast path for space: %s", space)
                        except AttributeError as err:
                            logger.warning("AttributeError: The binary extension _geomety may be missing: %s", err)
                        else:
                            if self.detector.IS_CONTIGUOUS:
                                if bilinear:
                                    # convert_corner_2D_to_4D needs contiguous arrays as input
                                    radi = numpy.ascontiguousarray(res[..., 0], numpy.float32)
                                    azim = numpy.ascontiguousarray(res[..., 1], numpy.float32)
                                    corners = bilinear.convert_corner_2D_to_4D(2, radi, azim)
                                else:
                                    corners = numpy.zeros((shape[0], shape[1], nb_corners, 2),
                                                          dtype=numpy.float32)
                                    corners[:,:, 0,:] = res[:-1,:-1,:]
                                    corners[:,:, 1,:] = res[1:,:-1,:]
                                    corners[:,:, 2,:] = res[1:, 1:,:]
                                    corners[:,:, 3,:] = res[:-1, 1:,:]
                            else:
                                corners = res
                    if corners is None:
                        # In case the fast-path is not implemented
                        pos = self.position_array(shape, corners=True, do_parallax=True)
                        x = pos[..., 2]
                        y = pos[..., 1]
                        z = pos[..., 0]
                        if numexpr is None:
                            # numpy path
                            chi = numpy.arctan2(y, x)
                            if not self.chiDiscAtPi:
                                numpy.mod(chi, (TWO_PI), out=chi)
                        else:
                            # numexpr path
                            chi = numexpr.evaluate("arctan2(y, x)") if self.chiDiscAtPi else numexpr.evaluate("arctan2(y, x)%TWO_PI")
                        corners = numpy.zeros((shape[0], shape[1], nb_corners, 2),
                                              dtype=numpy.float32)
                        if chi.shape[:2] == shape:
                            corners[..., 1] = chi
                        else:
                            corners[:shape[0],:shape[1],:, 1] = chi[:shape[0],:shape[1],:]
                        if space is not None:
                            if isinstance(unit, UnitFiber):
                                rad = unit.equation(x, y, z, self.wavelength, unit.incident_angle, unit.tilt_angle, unit.sample_orientation)
                            else:
                                rad = unit.equation(x, y, z, self.wavelength)
                            if rad.shape[:2] == shape:
                                corners[..., 0] = rad
                            else:
                                corners[:shape[0],:shape[1],:, 0] = rad[:shape[0],:shape[1],:]
                    self._cached_array[key] = corners

        res = self._cached_array[key]
        if requested_unit:
            if requested_unit.space == "chi":
                res = res.copy()
                if scale:
                    res[..., 0] = res[..., 1] * requested_unit.scale
                else:
                    res[..., 0] = res[..., 1]
            else:
                if scale:
                    res = res.copy()
                    res[..., 0] *= requested_unit.scale
        return res

    @deprecated
    def cornerArray(self, shape=None):
        """Generate a 4D array of the given shape with (i,j) (radial
        angle 2th, azimuthal angle chi ) for all elements.

        :param shape: expected shape
        :type shape: 2-tuple of integer
        :return: 3d array with shape=(\\*shape,4,2) the two elements are:
           * dim3[0]: radial angle 2th
           * dim3[1]: azimuthal angle chi
        """
        return self.corner_array(shape, unit=units.TTH_RAD, scale=False)

    @deprecated
    def cornerQArray(self, shape=None):
        """
        Generate a 3D array of the given shape with (i,j) (azimuthal
        angle) for all elements.

        :param shape: expected shape
        :type shape: 2-tuple of integer
        :return: 3d array with shape=(\\*shape,4,2) the two elements are (scattering vector q, azimuthal angle chi)
        """
        return self.corner_array(shape, unit=units.Q, use_cython=False, scale=False)

    @deprecated
    def cornerRArray(self, shape=None):
        """
        Generate a 3D array of the given shape with (i,j) (azimuthal
        angle) for all elements.

        :param shape: expected shape
        :type shape: 2-tuple of integer
        :return: 3d array with shape=(\\*shape,4,2) the two elements are (radial distance, azimuthal angle chi)
        """
        return self.corner_array(shape, unit=units.R, use_cython=False, scale=False)

    @deprecated
    def cornerRd2Array(self, shape=None):
        """
        Generate a 3D array of the given shape with (i,j) (azimuthal
        angle) for all elements.

        :param shape: expected shape
        :type shape: 2-tuple of integer
        :return: 3d array with shape=(\\*shape,4,2) the two elements are (reciprocal spacing squared, azimuthal angle chi)
        """
        return self.corner_array(shape, unit=units.RecD2_NM, scale=False)

    def center_array(self, shape=None, unit="2th_deg", scale=True):
        """
        Generate a 2D array of the given shape with (i,j) (radial
        angle ) for all elements.

        :param shape: expected shape
        :type shape: 2-tuple of integer
        :param unit: string like "2th_deg" or an instance of pyFAI.units.Unit
        :param scale: set to False for returning the internal representation
                (S.I. often) which is faster.
        :return: 2d array of given shape
        """

        unit = to_unit(unit)
        key = f"{unit.space}_center"
        ary = self._cached_array.get(key)

        shape = self.get_shape(shape)
        if shape is None:
            logger.error("Shape is neither specified in the method call, "
                         "neither in the detector: %s", self.detector)

        if (ary is not None) and (ary.shape == shape):
            if scale and unit:
                return ary * unit.scale
            else:
                return ary

        pos = self.position_array(shape, corners=False)
        x = pos[..., 2]
        y = pos[..., 1]
        z = pos[..., 0]

        if isinstance(unit, UnitFiber):
            ary = unit.equation(x, y, z, self.wavelength, unit.incident_angle, unit.tilt_angle, unit.sample_orientation)
        else:
            ary = unit.equation(x, y, z, self.wavelength)

        if unit.space == "chi" and not self.chiDiscAtPi:
            numpy.mod(ary, TWO_PI, out=ary)
        self._cached_array[key] = ary
        if scale and unit:
                return ary * unit.scale
        else:
            return ary

    def delta_array(self, shape=None, unit="2th_deg", scale=False):
        """
        Generate a 2D array of the given shape with the delta-radius for all elements.

        :param shape: expected shape
        :type shape: 2-tuple of integer
        :param unit: string like "2th_deg" or an instance of pyFAI.units.Unit
        :param scale: set to False for returning the internal representation
                (S.I. often) which is faster
        :return: 2D array
        """

        unit = to_unit(unit)
        space = f"{unit.space}_delta"
        ary = self._cached_array.get(space)

        shape = self.get_shape(shape)
        if shape is None:
            logger.error("Shape is neither specified in the method call, "
                         "neither in the detector: %s", self.detector)

        if (ary is not None) and (ary.shape == shape):
            if scale and unit:
                return ary * unit.scale
            else:
                return ary
        center = self.center_array(shape, unit=unit, scale=False)
        corners = self.corner_array(shape, unit=unit, scale=False)
        delta = abs(corners[..., 0] - numpy.atleast_3d(center))
        if space == "chi_delta":
            if numexpr:
                delta = numexpr.evaluate("where(delta<TWO_PI-delta, delta, TWO_PI-delta)")
            else:
                numpy.minimum(delta, TWO_PI - delta, out=delta)

        ary = delta.max(axis=-1)
        self._cached_array[space] = ary
        if scale and unit:
            return ary * unit.scale
        else:
            return ary

    def delta2Theta(self, shape=None):
        """
        Generate a 2D array of the given shape with the max distance between the center and any corner in 2 theta angle in radians

        :param shape: The shape of the detector array: 2-tuple of integer
        :return: 2D-array containing the max delta angle between a pixel center and any corner in 2theta-angle (rad)
        """
        return self.delta_array(shape, units.TTH, False)

    def deltaChi(self, shape=None, use_cython=True):
        """
        Generate a 2D array of the given shape with the max distance between the center and any corner in chi-angle (rad)

        :param shape: The shape of the detector array: 2-tuple of integer
        :return: 2D-array  containing the max delta angle between a pixel center and any corner in chi-angle (rad)
        """
        key = "chi_delta"
        if self._cached_array.get(key) is None:
            center = self.center_array(shape, unit=CHI_RAD, scale=False)
            corner = self.corner_array(shape, None)
            with self._sem:
                if self._cached_array.get(key) is None:
                    if use_cython and (_geometry is not None):
                        delta = _geometry.calc_delta_chi(center, corner)
                        self._cached_array[key] = delta
                    else:
                        center = numpy.atleast_3d(center)
                        delta = numpy.minimum(((corner[:,:,:, 1] - center) % TWO_PI),
                                              ((center - corner[:,:,:, 1]) % TWO_PI))
                        self._cached_array[key] = delta.max(axis=-1)
        return self._cached_array[key]

    def deltaQ(self, shape=None):
        """
        Generate a 2D array of the given shape with the max distance between the center
        and any corner in q_vector unit (nm^-1)

        :param shape: The shape of the detector array: 2-tuple of integer
        :return: array 2D containing the max delta Q between a pixel center and any corner in q_vector unit (nm^-1)
        """
        return self.delta_array(shape, units.Q, False)

    def deltaR(self, shape=None):
        """
        Generate a 2D array of the given shape with (i,j) with the max
        distance between the center and any corner in radius unit (m)

        :param shape: The shape of the detector array: 2-tuple of integer
        :return: array 2D containing the max delta Q between a pixel center and any corner in distance (m)
        """
        return self.delta_array(shape, units.R_M, False)

    def deltaRd2(self, shape=None):
        """
        Generate a 2D array of the given shape with the max
        distance between the center and any corner in unit: reciprocal spacing squarred (1/nm^2)

        :param shape: The shape of the detector array: 2-tuple of integer
        :return: array 2D containing the max delta (d*)^2 between a pixel center and any corner in reciprocal spacing squarred (1/nm^2)
        """
        return self.delta_array(shape, units.RecD2_NM, False)

    def array_from_unit(self, shape=None, typ="center", unit=units.TTH, scale=True):
        """
        Generate an array of position in different dimentions (R, Q, 2Theta ...)

        :param shape: shape of the expected array, leave it to None for safety
        :type shape: ndarray.shape
        :param typ: "center", "corner" or "delta"
        :type typ: str
        :param unit: can be any valid unit (found in  units.AZIMUTHAL_UNITS or units.RADIAL_UNITS)
        :type unit: pyFAI.units.Unit or 2-tuple of them (valid only for corner coordinates calculation
        :param scale: set to False for returning the internal representation
                (S.I. often) which is faster
        :return: R, Q or 2Theta array depending on unit
        :rtype: ndarray
        """
        shape = self.get_shape(shape)
        if shape is None:
            logger.error("Shape is neither specified in the method call, "
                         "neither in the detector: %s", self.detector)

        if typ not in ("center", "corner", "delta"):
            logger.warning("Unknown type of array %s,"
                           " defaulting to 'center'" % typ)
            typ = "center"
        if typ == "corner" and isinstance(unit, (tuple, list)) and len(unit) == 2:
            unit2 = tuple(to_unit(u) for u in unit)
            unit = unit2[0]
        else:
            unit2 = None
            unit = to_unit(unit)
        meth_name = unit.get(typ)
        if False: #meth_name and meth_name in dir(Geometry):
            # fast path may be available
            out = Geometry.__dict__[meth_name](self, shape)
            if scale and unit:
                out = out * unit.scale
        else:
            # fast path is definitely not available, use the generic formula
            if typ == "center":
                out = self.center_array(shape, unit, scale=scale)
            elif typ == "corner":
                if unit2 is None:
                    out = self.corner_array(shape, unit, scale=scale)
                else:
                    out = self.corner_array(shape, unit2[0], scale=scale)
                    if unit2[1].space != "chi":
                        out1 = self.corner_array(shape, unit2[1], scale=scale)
                        out[..., 1] = out1[..., 0]
            elif typ == "delta":
                out = self.delta_array(shape, unit, scale=scale)
            else:
                logger.error("Unsupported")
        return out

    def sin_incidence(self, d1, d2, path="cython"):
        """
        Calculate the sinus of the incidence angle (alpha) for current pixels (P).
        The poni being the point of normal incidence,
        it's incidence angle is :math:`{\\alpha} = 0` hence :math:`sin({\\alpha}) = 0`.

        Works also for non-flat detectors where the normal of the pixel is considered.

        :param d1: 1d or 2d set of points in pixel coord
        :param d2:  1d or 2d set of points in pixel coord
        :param path: can be "cython", "numexpr" or "numpy" (fallback).
        :return: cosine of the incidence angle
        """

        if self.detector.IS_FLAT:
            p1, p2, _ = self._calc_cartesian_positions(d1, d2, do_parallax=False)
            if (_geometry is not None) and (path == "cython"):
                sina = _geometry.calc_sina(self._dist, p1, p2)
            elif (numexpr is not None) and (path != "numpy"):
                sina = numexpr.evaluate("sqrt((p1*p1 + p2*p2) / (dist*dist + (p1*p1 + p2*p2)))",
                                        local_dict={"dist": self._dist, "p1":p1, "p2":p2})
            else:
                sina = numpy.sqrt((p1 * p1 + p2 * p2) / (self._dist * self._dist + (p1 * p1 + p2 * p2)))
        else:
            cosa = self.cos_incidence(d1, d2, path).clip(0.0, 1.0)
            if numexpr is not None and path != "numpy":
                sina = numexpr.evaluate("sqrt(1.0-cosa*cosa)")
            else:
                sina = numpy.sqrt(1.0 - (cosa * cosa))
        return sina

    def cos_incidence(self, d1, d2, path="cython"):
        """
        Calculate the cosinus of the incidence angle (alpha) for current pixels (P).
        The poni being the point of normal incidence,
        it's incidence angle is :math:`{\\alpha} = 0` hence :math:`cos({\\alpha}) = 1`.

        Works also for non-flat detectors where the normal of the pixel is considered.

        :param d1: 1d or 2d set of points in pixel coord
        :param d2:  1d or 2d set of points in pixel coord
        :param path: can be "cython", "numexpr" or "numpy" (fallback).
        :return: cosine of the incidence angle
        """
        p1, p2, p3 = self._calc_cartesian_positions(d1, d2, do_parallax=False)
        if p3 is not None:
            # case for non-planar detector ...

            # Calculate the sample-pixel vector (center of pixel) and norm it
            z, y, x = self.calc_pos_zyx(d0=None, d1=d1, d2=d2, corners=False, do_parallax=False)
            t = numpy.zeros((z.size, 3))
            for i, v in enumerate((z, y, x)):
                t[..., i] = v.ravel()
            length = numpy.atleast_2d(numpy.sqrt((t * t).sum(axis=-1))).T
            t /= length
            # extract the 4 corners of each pixel and calculate the cross product of the diagonal to get the normal
            z, y, x = self.calc_pos_zyx(d0=None, d1=d1, d2=d2, corners=True, do_parallax=False)
            corners = numpy.zeros(z.shape + (3,))
            for i, v in enumerate((z, y, x)):
                corners[..., i] = v
            A = corners[..., 0,:]
            B = corners[..., 1,:]
            C = corners[..., 2,:]
            D = corners[..., 3,:]
            A.shape = -1, 3
            B.shape = -1, 3
            C.shape = -1, 3
            D.shape = -1, 3
            orth = numpy.cross(C - A, D - B)
            # normalize the normal vector
            length = numpy.atleast_2d(numpy.sqrt((orth * orth).sum(axis=-1))).T
            orth /= length
            # calculate the cosine of the vector using the dot product
            cosa = (t * orth).sum(axis=-1).reshape(d1.shape)
        else:
            if (_geometry is not None) and (path == "cython"):
                cosa = _geometry.calc_cosa(self._dist, p1, p2)
            elif (numexpr is not None) and (path != "numpy"):
                cosa = numexpr.evaluate("dist/sqrt(dist*dist + (p1*p1 + p2*p2))",
                                        local_dict={"dist": self._dist, "p1":p1, "p2":p2})
            else:
                cosa = self._dist / numpy.sqrt(self._dist * self._dist + (p1 * p1 + p2 * p2))
        return cosa

    def diffSolidAngle(self, d1, d2):
        """
        Calculate the solid angle of the current pixels (P) versus the PONI (C)

        .. math::

            dOmega = \\frac{Omega(P)}{Omega(C)}
                   = \\frac{A \\cdot cos(a)}{SP^2} \\cdot \\frac{SC^2}{A \\cdot cos(0)}
                   = \\frac{3}{cos(a)}
                   = \\frac{SC^3}{SP^3}

            cos(a) = \\frac{SC}{SP}

        :param d1: 1d or 2d set of points
        :param d2: 1d or 2d set of points (same size&shape as d1)
        :return: solid angle correction array
        """
        ds = 1.0

        # #######################################################
        # Nota: the solid angle correction should be done in flat
        # field correction. Here is dual-correction
        # #######################################################

        if self.spline and self._correct_solid_angle_for_spline:
            max1 = d1.max() + 1
            max2 = d2.max() + 1
            sX = self.spline.splineFuncX(numpy.arange(max2 + 1),
                                         numpy.arange(max1) + 0.5)
            sY = self.spline.splineFuncY(numpy.arange(max2) + 0.5,
                                         numpy.arange(max1 + 1))
            dX = sX[:, 1:] - sX[:,:-1]
            dY = sY[1:,:] - sY[:-1,:]
            ds = (dX + 1.0) * (dY + 1.0)

        cosa = self._cached_array.get("cos_incidence")
        if cosa is None:
            cosa = self._cached_array["cos_incidence"] = self.cos_incidence(d1, d2)
        dsa = ds * cosa ** self._dssa_order
        return dsa

    def solidAngleArray(self, shape=None, order=3, absolute=False, with_checksum=False):
        """Generate an array for the solid angle correction
        given the shape of the detector.

        solid_angle = cos(incidence)^3

        :param shape: shape of the array expected
        :param order: should be 3, power of the formula just obove
        :param absolute: the absolute solid angle is calculated as:
        :param with_checksum: returns the array _and_ its checksum as a 2-tuple

        SA = pix1*pix2/dist^2 * cos(incidence)^3

        """
        shape = self.get_shape(shape)
        if order is True:
            self._dssa_order = 3.0
        else:
            self._dssa_order = float(order)

        key = f"solid_angle#{self._dssa_order}"
        key_crc = f"solid_angle#{self._dssa_order}_crc"
        dssa = self._cached_array.get(key)
        if dssa is None:
            dssa = numpy.fromfunction(self.diffSolidAngle,
                                      shape, dtype=numpy.float32)
            self._cached_array[key_crc] = crc32(dssa)
            self._cached_array[key] = dssa

        if absolute:
            # not inplace to avoid mangling  the cache !
            dssa = self.pixel1 * self.pixel2 / (self._dist ** 2) * dssa
        if with_checksum:
            return (dssa, self._cached_array[key_crc])
        else:
            return dssa

    def get_config(self):
        """
        return the configuration as a dictionnary

        :return: dictionary with the current configuration
        """
        with self._sem:
            # TODO: ponifile should not be used here
            #     if it was only used for IO, it would be better to remove
            #     this function
            poni = ponifile.PoniFile(data=self)
            return poni.as_dict()

    def _init_from_poni(self, poni):
        """Init the geometry from a poni object."""
        if poni.detector is not None:
            self.detector = poni.detector
        if poni.dist is not None:
            self._dist = poni.dist
        if poni.poni1 is not None:
            self._poni1 = poni.poni1
        if poni.poni2 is not None:
            self._poni2 = poni.poni2
        if poni.rot1 is not None:
            self._rot1 = poni.rot1
        if poni.rot2 is not None:
            self._rot2 = poni.rot2
        if poni.rot3 is not None:
            self._rot3 = poni.rot3
        if poni.wavelength is not None:
            self._wavelength = poni.wavelength
        self.reset()

    def set_config(self, config):
        """
        Set the config of the geometry and of the underlying detector

        :param config: dictionary with the configuration
        :return: itself
        """
        # TODO: ponifile should not be used here
        #     if it was only used for IO, it would be better to remove
        #     this function
        poni = ponifile.PoniFile(config)
        self._init_from_poni(poni)
        return self

    def save(self, filename):
        """
        Save the geometry parameters.

        :param filename: name of the file where to save the parameters
        :type filename: string
        """
        try:
            with open(filename, "a") as f:
                poni = ponifile.PoniFile(self)
                poni.write(f)
        except IOError:
            logger.error("IOError while writing to file %s", filename)

    write = save

    @classmethod
    def sload(cls, filename):
        """
        A static method combining the constructor and the loader from
        a file

        :param filename: name of the file to load
        :type filename: string
        :return: instance of Geometry of AzimuthalIntegrator set-up with the parameter from the file.
        """
        inst = cls()
        inst.load(filename)
        return inst

    def load(self, filename):
        """
        Load the refined parameters from a file.

        :param filename: name of the file to load. Can also be a JSON string with a dict or dict or geometry
        :type filename: string with filename or JSON-serialized dict (i.e. string) or a dictionary or Geometry instance.
        :return: itself with updated parameters
        """
        poni = None
        if isinstance(filename, ponifile.PoniFile):
            poni = filename
        elif isinstance(filename, (dict, Geometry)):
            poni = ponifile.PoniFile(data=filename)
        elif isinstance(filename, str):
            try:
                if os.path.exists(filename):
                    with open(filename) as f:
                        dico = json.load(f)
                else:
                    dico = json.loads(filename)
            except Exception:
                logger.info("Unable to parse %s as JSON file, defaulting to PoniParser", filename)
                poni = ponifile.PoniFile(data=filename)
            else:
                config = integration_config.ConfigurationReader(dico)
                poni = config.pop_ponifile()
        else:
            logger.error("Unable to initialize geometry from %s", filename)
        if poni:
            self._init_from_poni(poni)
        return self

    read = load

    def getPyFAI(self):
        """
        Export geometry setup with the geometry of PyFAI

        Deprecated, please use get/set_config which is cleaner! when it comes to detector specification

        :return: dict with the parameter-set of the PyFAI geometry
        """
        with self._sem:
            out = self.detector.getPyFAI()
            out["dist"] = self._dist
            out["poni1"] = self._poni1
            out["poni2"] = self._poni2
            out["rot1"] = self._rot1
            out["rot2"] = self._rot2
            out["rot3"] = self._rot3
            if self._wavelength:
                out["wavelength"] = self._wavelength
        return out

    def setPyFAI(self, **kwargs):
        """
        set the geometry from a pyFAI-like dict

        Deprecated, please use get/set_config which is cleaner! when it comes to detector specification
        """
        with self._sem:
            for key in ["dist", "poni1", "poni2",
                        "rot1", "rot2", "rot3",
                        "wavelength"]:
                if key in kwargs:
                    setattr(self, key, kwargs.pop(key))

            if "detector" in kwargs:
                self.detector = detectors.Detector.from_dict(kwargs)
            else:
                self.detector = detectors.Detector(pixel1=kwargs.get("pixel1"),
                                                   pixel2=kwargs.get("pixel2"),
                                                   splineFile=kwargs.get("splineFile"),
                                                   max_shape=kwargs.get("max_shape"))
            self.param = [self._dist, self._poni1, self._poni2,
                          self._rot1, self._rot2, self._rot3]
            self.chiDiscAtPi = True  # position of the discontinuity of chi in radians, pi by default
            self.reset()
            self._oversampling = None
        return self

    def getFit2D(self):
        """
        Export geometry setup with the geometry of Fit2D

        :return: dict with parameters compatible with fit2D geometry
        """
        with self._sem:
            f2d = convert_to_Fit2d(self)
        return f2d._asdict()

    def setFit2D(self, directDist, centerX, centerY,
                 tilt=0., tiltPlanRotation=0.,
                 pixelX=None, pixelY=None, splineFile=None,
                 detector=None, wavelength=None):
        """
        Set the Fit2D-like parameter set: For geometry description see
        HPR 1996 (14) pp-240
        https://doi.org/10.1080/08957959608201408

        Warning: Fit2D flips automatically images depending on their file-format.
        By reverse engineering we noticed this behavour for Tiff and Mar345 images (at least).
        To obtaine correct result you will have to flip images using numpy.flipud.

        :param direct: direct distance from sample to detector along the incident beam (in millimeter as in fit2d)
        :param tilt: tilt in degrees
        :param tiltPlanRotation: Rotation (in degrees) of the tilt plan arround the Z-detector axis
                * 0deg -> Y does not move, +X goes to Z<0
                * 90deg -> X does not move, +Y goes to Z<0
                * 180deg -> Y does not move, +X goes to Z>0
                * 270deg -> X does not move, +Y goes to Z>0

        :param pixelX,pixelY: as in fit2d they ar given in micron, not in meter
        :param centerX, centerY: pixel position of the beam center
        :param splineFile: name of the file containing the spline
        :param detector: name of the detector or detector object
        """
        pixelX = pixelX if pixelX is not None else self.detector.pixel2 * 1e6
        pixelY = pixelY if pixelY is not None else self.detector.pixel1 * 1e6
        splineFile = splineFile if splineFile is not None else self.detector.splineFile
        detector = detector if detector is not None else self.detector
        wavelength = wavelength if wavelength else (
                        self.wavelength * 1e10 if self.wavelength else None)
        poni = convert_from_Fit2d({"directDist":directDist,
                                   "centerX":centerX,
                                   "centerY":centerY,
                                   "tilt":tilt,
                                   "tiltPlanRotation":tiltPlanRotation,
                                   "pixelX":pixelX,
                                   "pixelY":pixelY,
                                   "splineFile":splineFile,
                                   "detector": detector,
                                   'wavelength':wavelength})
        with self._sem:
            self._init_from_poni(poni)
        return self

    def setSPD(self, SampleDistance, Center_1, Center_2, Rot_1=0, Rot_2=0, Rot_3=0,
               PSize_1=None, PSize_2=None, splineFile=None, BSize_1=1, BSize_2=1,
               WaveLength=None):
        """
        Set the SPD like parameter set: For geometry description see
        Peter Boesecke J.Appl.Cryst.(2007).40, s423–s427

        Basically the main difference with pyFAI is the order of the axis which are flipped

        :param SampleDistance: distance from sample to detector at the PONI (orthogonal projection)
        :param Center_1: pixel position of the PONI along fastest axis
        :param Center_2: pixel position of the PONI along slowest axis
        :param Rot_1: rotation around the fastest axis (x)
        :param Rot_2: rotation around the slowest axis (y)
        :param Rot_3: rotation around the axis ORTHOGONAL to the detector plan
        :param PSize_1: pixel size in meter along the fastest dimention
        :param PSize_2: pixel size in meter along the slowst dimention
        :param splineFile: name of the file containing the spline
        :param BSize_1: pixel binning factor along the fastest dimention
        :param BSize_2: pixel binning factor along the slowst dimention
        :param WaveLength: wavelength used
        """
        # first define the detector
        if splineFile:
            # let's assume the spline file is for unbinned detectors ...
            self.detector = detectors.FReLoN(splineFile)
            self.detector.binning = (int(BSize_2), int(BSize_1))
        elif PSize_1 and PSize_2:
            self.detector = detectors.Detector(PSize_2, PSize_1)
            if BSize_2 > 1 or BSize_1 > 1:
                # set binning factor without changing pixel size
                self.detector._binning = (int(BSize_2), int(BSize_1))

        # then the geometry
        self._dist = float(SampleDistance)
        self._poni1 = float(Center_2) * self.detector.pixel1
        self._poni2 = float(Center_1) * self.detector.pixel2
        # This is WRONG ... correct it
        self._rot1 = Rot_2 or 0
        self._rot2 = Rot_1 or 0
        self._rot3 = -(Rot_3 or 0)
        if Rot_1 or Rot_2 or Rot_3:
            # TODO: one-day
            raise NotImplementedError("rotation axis not yet implemented for SPD")
        # and finally the wavelength
        if WaveLength:
            self.wavelength = float(WaveLength)
        self.reset()
        return self

    def getSPD(self):
        """
        get the SPD like parameter set: For geometry description see
        Peter Boesecke J.Appl.Cryst.(2007).40, s423–s427

        Basically the main difference with pyFAI is the order of the axis which are flipped

        :return: dictionnary with those parameters:
            SampleDistance: distance from sample to detector at the PONI (orthogonal projection)
            Center_1, pixel position of the PONI along fastest axis
            Center_2: pixel position of the PONI along slowest axis
            Rot_1: rotation around the fastest axis (x)
            Rot_2: rotation around the slowest axis (y)
            Rot_3: rotation around the axis ORTHOGONAL to the detector plan
            PSize_1: pixel size in meter along the fastest dimention
            PSize_2: pixel size in meter along the slowst dimention
            splineFile: name of the file containing the spline
            BSize_1: pixel binning factor along the fastest dimention
            BSize_2: pixel binning factor along the slowst dimention
            WaveLength: wavelength used in meter
        """

        res = OrderedDict((("PSize_1", self.detector.pixel2),
                           ("PSize_2", self.detector.pixel1),
                           ("BSize_1", self.detector.binning[1]),
                           ("BSize_2", self.detector.binning[0]),
                           ("splineFile", self.detector.splineFile),
                           ("Rot_3", None),
                           ("Rot_2", None),
                           ("Rot_1", None),
                           ("Center_2", self._poni1 / self.detector.pixel1),
                           ("Center_1", self._poni2 / self.detector.pixel2),
                           ("SampleDistance", self.dist)))
        if self._wavelength:
            res["WaveLength"] = self._wavelength
        if abs(self.rot1) > 1e-6 or abs(self.rot2) > 1e-6 or abs(self.rot3) > 1e-6:
            logger.warning("Rotation conversion from pyFAI to SPD is not yet implemented")
        return res

    def getImageD11(self, distance_unit="µm", wavelength_unit="nm"):
        """Export the current geometry in ImageD11 format.
        Please refer to the documentation in doc/source/geometry_conversion.rst
        for the orientation and units of those values.

        :param distance_unit: expected units for the distances (also pixel size, µm by default)
        :param wavelength_unit: expected units for the wavelength (nm by default)
        :return: an Ordered dict with those parameters:
            distance 294662.658   #µm
            o11 1
            o12 0
            o21 0
            o22 -1
            tilt_x 0.00000        #rad
            tilt_y -0.013173      #rad
            tilt_z 0.002378       #rad
            wavelength 0.154      #nm
            y_center 1016.328171  #pixels
            y_size 48.0815        #µm
            z_center 984.924425   #pixels
            z_size 46.77648       #µm
        """
        id11 = convert_to_ImageD11(self, distance_unit=distance_unit, wavelength_unit=wavelength_unit)
        return id11._asdict()

    def setImageD11(self, param, distance_unit="µm", wavelength_unit="nm"):
        """Set the geometry from the parameter set which contains distance,
        o11, o12, o21, o22, tilt_x, tilt_y tilt_z, wavelength, y_center, y_size,
        z_center and z_size.
        Please refer to the documentation in doc/source/geometry_conversion.rst
        for the orientation and units of those values.

        :param param: dict with the values to set.
        :param distance_unit: expected units for the distances (also pixel size, µm by default)
        :param wavelength_unit: expected units for the wavelength (nm by default)

        """
        if "wavelength_unit" not in param:
            param["wavelength_unit"] = wavelength_unit
        if "distance_unit" not in param:
            param["distance_unit"] = distance_unit
        poni = convert_from_ImageD11(param)
        for key in ("_detector", "_dist", "_poni1", "_poni2", "_rot1", "_rot2", "_rot3", "_wavelength"):
            setattr(self, key, getattr(poni, key))

        # keep detector since it is more precisise than what ImageD11 object contains
        if not(poni.detector.pixel1 == self.detector.pixel1 and
               poni.detector.pixel2 == self.detector.pixel2 and
               poni.detector.orientation == self.detector.orientation):
            self.detector = poni.detector
        self.reset()
        return self

    def getCXI(self):
        """Export the geometry in the CXI format as defined in
        https://raw.githubusercontent.com/cxidb/CXI/master/cxi_file_format.pdf

        :return: dict with the structure of a CXI file to be written into HDF5
        """
        cxi = {"cxi_version": 160}
        if self._wavelength:
            cxi["beam"] = {"incident_energy": self.get_energy(),
                           "incident_wavelength": self.get_wavelength(),
                           # "incident_polarization": #TODO
            }
        detector = {"distance": self.dist,
                    "x_pixel_size": self.detector.pixel2,
                    "y_pixel_size": self.detector.pixel1,
                    "description": self.detector.name,
                    "mask": self.detector.mask}
        geometry = {"translation": [-self.poni2, -self.poni1, self.dist]}
        # This is the matrix that transforms the sample's orientation to the detector's orientation
        rot = numpy.linalg.inv(self.rotation_matrix())
        # TODO: double check this with CXI gemetry visualizer. Indices could be transposed.
        geometry["orientation"] = [rot[1, 1],  # x′ · x,
                                   rot[1, 0],  # x′ · y,
                                   rot[1, 2],  # x′ · z,
                                   rot[0, 1],  # y′ · x,
                                   rot[0, 0],  # y′ · y,
                                   rot[0, 2],  # y′ · z]
                                    ]
        detector["geometry_1"] = geometry
        cxi["detector_1"] = detector
        return cxi

    def setCXI(self, dico):
        """Set the geometry of the azimuthal integrator from a CXI data structure (as dict)

        :param dico: dictionary with CXI information
        """
        detector = dico.get("detector_1", {})
        det = detectors.detector_factory(detector.get("description", "Detector"))
        if "x_pixel_size" in detector:
            det.pixel2 = float(detector["x_pixel_size"])
        if "y_pixel_size" in detector:
            det.pixel1 = float(detector["y_pixel_size"])
        if "mask" in detector:
            det.mask = detector["mask"]
        self.detector = det
        if "distance" in detector:
            self.dist = float(detector["distance"])
        if "beam" in dico:
            beam = dico["beam"]
            if "incident_energy" in beam:
                self.energy = float(beam["incident_energy"])
            if "incident_wavelength" in beam:
                self.wavelength = float(beam["incident_wavelength"])
        if "geometry_1" in detector:
            geo = detector["geometry_1"]
            translation = geo.get("translation", [])
            if len(translation) == 3:
                self.dist = translation[2]
                self.poni1 = -translation[1]
                self.poni2 = -translation[0]
            orientation = geo.get("orientation", [])
            if len(orientation) == 6:
                rot = numpy.zeros((3, 3))
                rot[1, 1] = orientation[0]  # x′ · x,
                rot[1, 0] = orientation[1]  # x′ · y,
                rot[1, 2] = orientation[2]  # x′ · z,
                rot[0, 1] = orientation[3]  # y′ · x,
                rot[0, 0] = orientation[4]  # y′ · y,
                rot[0, 2] = orientation[5]  # y′ · z
                rot[2] = numpy.cross(rot[0], rot[1])
                rot = numpy.linalg.inv(rot)
                rot4 = numpy.identity(4)
                rot4[:3,:3] = rot
                from ..third_party.transformations import euler_from_matrix
                euler = euler_from_matrix(rot4, axes='sxyz')
                self._rot1 = -euler[0]
                self._rot2 = -euler[1]
                self._rot3 = euler[2]
        self.reset()

    def set_param(self, param):
        """set the geometry from a 6-tuple with dist, poni1, poni2, rot1, rot2,
        rot3
        """
        if len(param) == 6:
            self._dist, self._poni1, self._poni2, self._rot1, self._rot2, self._rot3 = param
        elif len(param) == 7:
            self._dist, self._poni1, self._poni2, self._rot1, self._rot2, self._rot3, self.wavelength = param
        else:
            raise RuntimeError("Only 6 or 7-uplet are possible")
        self.reset()

    def set_rot_from_quaternion(self, w, x, y, z):
        """Quaternions are convieniant ways to represent 3D rotation
        This method allows to define rot1(left-handed), rot2(left-handed) and
        rot3 (right handed) as definied in the documentation from a quaternion,
        expressed in the right handed (x1, x2, x3) basis set.

        Uses the transformations-library from C. Gohlke

        :param w: Real part of the quaternion (correspond to cos alpha/2)
        :param x: Imaginary part of the quaternion, correspond to u1*sin(alpha/2)
        :param y: Imaginary part of the quaternion, correspond to u2*sin(alpha/2)
        :param z: Imaginary part of the quaternion, correspond to u3*sin(alpha/2)
        """
        from ..third_party.transformations import euler_from_quaternion

        euler = euler_from_quaternion((w, x, y, z), axes='sxyz')
        self._rot1 = -euler[0]
        self._rot2 = -euler[1]
        self._rot3 = euler[2]

    def quaternion(self, param=None):
        """Calculate the quaternion associated to the current rotations
        from rot1, rot2, rot3.

        Uses the transformations-library from C. Gohlke

        :param param: use this set of parameters instead of the default one.
        :return: numpy array with 4 elements [w, x, y, z]
        """
        from ..third_party.transformations import quaternion_from_euler
        if param is None:
            rot1 = self.rot1
            rot2 = self.rot2
            rot3 = self.rot3
        else:
            rot1 = param[3]
            rot2 = param[4]
            rot3 = param[5]

        return quaternion_from_euler(-rot1, -rot2, rot3, axes="sxyz")

    def make_headers(self, type_="list"):
        """Create a configuration / header for the integrated data

        :param type: can be "list" or "dict"
        :return: the header with the proper format
        """
        res = None
        if type_ == "dict":
            res = self.getPyFAI()
        else:  # type_ == "list":
            f2d = self.getFit2D()
            res = ["== pyFAI calibration ==",
                   "Distance Sample to Detector: %s m" % self.dist,
                   "PONI: %.3e, %.3e m" % (self.poni1, self.poni2),
                   "Rotations: %.6f %.6f %.6f rad" % (self.rot1, self.rot2, self.rot3),
                   "",
                   "== Fit2d calibration ==",
                   "Distance Sample-beamCenter: %.3f mm" % f2d["directDist"],
                   "Center: x=%.3f, y=%.3f pix" % (f2d["centerX"], f2d["centerY"]),
                   "Tilt: %.3f deg  TiltPlanRot: %.3f deg" % (f2d["tilt"], f2d["tiltPlanRotation"]),
                   "", str(self.detector),
                   "   Detector has a mask: %s " % (self.detector.mask is not None),
                   "   Detector has a dark current: %s " % (self.detector.darkcurrent is not None),
                   "   detector has a flat field: %s " % (self.detector.flatfield is not None),
                   ""]

            if self._wavelength is not None:
                res.append("Wavelength: %s m" % self._wavelength)
        return res

    def setChiDiscAtZero(self):
        """
        Set the position of the discontinuity of the chi axis between
        0 and 2pi.  By default it is between pi and -pi
        """
        if self.chiDiscAtPi is False:
            return
        with self._sem:
            self.chiDiscAtPi = False
            self._cached_array["chi_center"] = None
            for key in list(self._cached_array.keys()):
                if isinstance(key, str) and "corner" in key:
                    self._cached_array[key] = None

    def setChiDiscAtPi(self):
        """
        Set the position of the discontinuity of the chi axis between
        -pi and +pi.  This is the default behavour
        """
        if self.chiDiscAtPi is True:
            return
        with self._sem:
            self.chiDiscAtPi = True
            self._cached_array["chi_center"] = None
            for key in list(self._cached_array.keys()):
                if isinstance(key, str) and "corner" in key:
                    self._cached_array[key] = None

    @deprecated
    def setOversampling(self, iOversampling):
        """
        set the oversampling factor
        """
        if self._oversampling is None:
            lastOversampling = 1.0
        else:
            lastOversampling = float(self._oversampling)

        self._oversampling = iOversampling
        self.reset()
        self.pixel1 /= self._oversampling / lastOversampling
        self.pixel2 /= self._oversampling / lastOversampling

    @deprecated
    def oversampleArray(self, myarray):
        origShape = myarray.shape
        origType = myarray.dtype
        new = numpy.zeros((origShape[0] * self._oversampling,
                           origShape[1] * self._oversampling)).astype(origType)
        for i in range(self._oversampling):
            for j in range(self._oversampling):
                new[i::self._oversampling, j::self._oversampling] = myarray
        return new

    def polarization(self, shape=None, factor=None, axis_offset=0, with_checksum=False, path="numexpr"):
        """
        Calculate the polarization correction accoding to the
        polarization factor:

        * If the polarization factor is None,
            the correction is not applied (returns 1)
        * If the polarization factor is 0 (circular polarization),
            the correction correspond to (1+(cos2θ)^2)/2
        * If the polarization factor is 1 (linear horizontal polarization),
            there is no correction in the vertical plane  and a node at 2th=90, chi=0
        * If the polarization factor is -1 (linear vertical polarization),
            there is no correction in the horizontal plane and a node at 2th=90, chi=90
        * If the polarization is elliptical, the polarization factor varies between -1 and +1.

        The axis_offset parameter allows correction for the misalignement of
        the polarization plane (or ellipse main axis) and the the detector's X axis.

        :param shape: the shape of the array,
                    can be guessed most of the time from the detector definition
        :param factor: (Ih-Iv)/(Ih+Iv): varies between 0 (circular/random polarization)
                    and 1 (where division by 0 could occure at 2th=90, chi=0)
        :param axis_offset: Angle between the polarization main axis and
                            detector's X direction (in radians !!!)
        :param with_checksum: calculate also the checksum (used with OpenCL integration)
        :param path: set to numpy to enforce the use of numpy, else uses numexpr (mutithreaded)
        :return: 2D array with polarization correction (normalization) array
                 or namedtuple if with_checksum


        """

        shape = self.get_shape(shape)
        if shape is None:
            raise RuntimeError(("You should provide a shape if the"
                                " geometry is not yet initialized"))
        if factor is None:
            if with_checksum:
                one = numpy.ones(shape, dtype=numpy.float32)
                return PolarizationArray(one, crc32(one))
            else:
                return numpy.ones(shape, dtype=numpy.float32)
        elif ((factor is True) and
              (self._LAST_POLARIZATION in self._cached_array)):
            pol = self._cached_array[self._LAST_POLARIZATION]
            return pol if with_checksum else pol.array
        if isinstance(factor, PolarizationDescription):
            desc = factor
            factor, axis_offset = desc
        elif isinstance(factor, list) and len(factor)==2:
            desc = PolarizationDescription(*factor)
            factor, axis_offset = desc
        else:
            factor = float(factor)
            axis_offset = float(axis_offset)
            desc = PolarizationDescription(factor, axis_offset)
        pol = self._cached_array.get(desc)
        if pol is None or (pol.array.shape != shape):
            tth = self.center_array(shape, unit=TTH_RAD, scale=False)
            chi = self.center_array(shape, unit=CHI_RAD, scale=False)
            with self._sem:
                if pol is None or (pol.array.shape != shape):
                    if path == "numexpr" and numexpr:
                        pola = numexpr.evaluate(
    "0.5 * (1.0 + cos(tth)**2 - factor * cos(2.0 * (chi + axis_offset)) * (1.0 - cos(tth)**2))")
                    else:
                        cos2_tth = numpy.cos(tth) ** 2
                        pola = 0.5 * (1.0 + cos2_tth -
                                      factor * numpy.cos(2.0 * (chi + axis_offset)) * (1.0 - cos2_tth))
                    pola = pola.astype(numpy.float32)
                    polc = crc32(pola)
                    pol = PolarizationArray(pola, polc)
                    self._cached_array[desc] = pol
        self._cached_array[self._LAST_POLARIZATION] = pol
        return pol if with_checksum else pol.array

    def calc_transmission(self, t0, shape=None):
        """
        Defines the absorption correction for a phosphor screen or a scintillator
        from t0, the normal transmission of the screen.

        .. math::

            Icor = \\frac{Iobs(1-t0)}{1-exp(ln(t0)/cos(incidence))}

            let_t = \\frac{1-exp(ln(t0)/cos(incidence))}{1 - t0}

        See reference on:
        J. Appl. Cryst. (2002). 35, 356–359 G. Wu et al.  CCD phosphor

        :param t0: value of the normal transmission (from 0 to 1)
        :param shape: shape of the array
        :return: actual
        """
        shape = self.get_shape(shape)
        if t0 < 0 or t0 > 1:
            logger.error("Impossible value for normal transmission: %s", t0)
            return

        with self._sem:
            if (t0 == self._transmission_normal):
                transmission_corr = self._cached_array.get("transmission_corr")
                if ((shape is None) or (transmission_corr is not None and shape == transmission_corr.shape)):
                    return transmission_corr

            if shape is None:
                raise RuntimeError(("You should provide a shape if the"
                                    " geometry is not yet initiallized"))

        with self._sem:
            self._transmission_normal = t0
            cosa = self._cached_array.get("cos_incidence")
            if cosa is None:
                cosa = numpy.fromfunction(self.cos_incidence,
                                          shape,
                                          dtype=numpy.float32)
                self._cached_array["cos_incidence"] = cosa
            transmission_corr = (1.0 - numpy.exp(numpy.log(t0) / cosa)) / (1 - t0)
            self._cached_array["transmission_crc"] = crc32(transmission_corr)
            self._cached_array["transmission_corr"] = transmission_corr

        return transmission_corr

    def reset(self, collect_garbage=True):
        """
        reset most arrays that are cached: used when a parameter changes.

        :param collect_garbage: set to False to prevent garbage collection, faster
        """
        self.param = [self._dist, self._poni1, self._poni2,
                      self._rot1, self._rot2, self._rot3]
        self._transmission_normal = None
        self._cached_array = {}
        if collect_garbage:
            gc.collect()

    def calcfrom1d(self, tth, I, shape=None, mask=None,
                   dim1_unit=units.TTH, correctSolidAngle=True,
                   dummy=0.0,
                   polarization_factor=None, polarization_axis_offset=0,
                   dark=None, flat=None,
                   ):
        """
        Computes a 2D image from a 1D integrated profile

        :param tth: 1D array with radial unit, this array needs to be ordered
        :param I: scattering intensity, corresponding intensity
        :param shape: shape of the image (if not defined by the detector)
        :param dim1_unit: unit for the "tth" array
        :param correctSolidAngle:
        :param dummy: value for masked pixels
        :param polarization_factor: set to true to use previously used value
        :param polarization_axis_offset: axis_offset to be send to the polarization method
        :param dark: dark current correction
        :param flat: flatfield corrction
        :return: 2D image reconstructed

        """
        dim1_unit = to_unit(dim1_unit)
        tth = tth / dim1_unit.scale

        if shape is None:
            shape = self.detector.max_shape

        ttha = self.center_array(shape, unit=dim1_unit, scale=False)
        calcimage = numpy.interp(ttha.ravel(), tth, I)
        calcimage.shape = shape
        if correctSolidAngle:
            calcimage *= self.solidAngleArray(shape)
        if polarization_factor is not None:
            calcimage *= self.polarization(shape, polarization_factor,
                                           axis_offset=polarization_axis_offset,
                                           with_checksum=False)
        if flat is not None:
            if flat.shape != tuple(shape):
                raise RuntimeError("flat shape does not match")
            calcimage *= flat
        if dark is not None:
            if dark.shape != tuple(shape):
                raise RuntimeError("dark shape does not match")
            calcimage += dark
        if mask is not None:
            if mask.shape != tuple(shape):
                raise RuntimeError("mask shape does not match")
            calcimage[numpy.where(mask)] = dummy
        return calcimage

    def calcfrom2d(self, I, tth, chi, shape=None, mask=None,
                   dim1_unit=units.TTH, dim2_unit=units.CHI_DEG,
                   correctSolidAngle=True, dummy=0.0,
                   polarization_factor=None, polarization_axis_offset=0,
                   dark=None, flat=None,
                   ):
        """
        Computes a 2D image from a cake / 2D integrated image

        :param I: scattering intensity, as an image n_tth, n_chi
        :param tth: 1D array with radial unit, this array needs to be ordered
        :param chi: 1D array with azimuthal unit, this array needs to be ordered
        :param shape: shape of the image (if not defined by the detector)
        :param dim1_unit: unit for the "tth" array
        :param dim2_unit: unit for the "chi" array
        :param correctSolidAngle:
        :param dummy: value for masked pixels
        :param polarization_factor: set to true to use previously used value
        :param polarization_axis_offset: axis_offset to be send to the polarization method
        :param dark: dark current correction
        :param flat: flatfield corrction
        :return: 2D image reconstructed

        """
        dim1_unit = to_unit(dim1_unit)
        dim2_unit = to_unit(dim2_unit)
        tth = numpy.ascontiguousarray(tth, numpy.float64) / dim1_unit.scale
        chi = numpy.ascontiguousarray(chi, numpy.float64) / dim2_unit.scale
        if shape is None:
            shape = self.detector.max_shape
        ttha = self.center_array(shape, unit=dim1_unit, scale=False)
        chia = self.center_array(shape, unit=dim2_unit, scale=False)

        built_mask = numpy.ones(shape, dtype=numpy.int8)
        empty_data = numpy.zeros(shape, dtype=numpy.float32)

        from ..ext.inpainting import polar_interpolate
        calcimage = polar_interpolate(empty_data,
                                      mask=built_mask,
                                      radial=ttha,
                                      azimuthal=chia,
                                      polar=I,
                                      rad_pos=tth,
                                      azim_pos=chi)
        if correctSolidAngle:
            calcimage *= self.solidAngleArray(shape)
        if polarization_factor is not None:
            calcimage *= self.polarization(shape, polarization_factor,
                                           axis_offset=polarization_axis_offset,
                                           with_checksum=False)
        if flat is not None:
            if flat.shape != tuple(shape):
                raise RuntimeError("flat shape does not match")
            calcimage *= flat
        if dark is not None:
            if dark.shape != tuple(shape):
                raise RuntimeError("dark shape does not match")
            calcimage += dark
        if mask is not None:
            if mask.shape != tuple(shape):
                raise RuntimeError("mask shape does not match")
            calcimage[numpy.where(mask)] = dummy
        return calcimage

    def promote(self, type_="pyFAI.integrator.azimuthal.AzimuthalIntegrator", kwargs=None):
        """Promote this instance into one of its derived class (deep copy like)

        :param type_: Fully qualified name of the class to promote to, or the class itself
        :param kwargs: extra kwargs to be passed to the class constructor
        :return: class instance which derives from Geometry with the same config as the current instance

        Likely to raise ImportError/ValueError
        """
        GeometryClass = self.__class__.__mro__[-2]  # actually pyFAI.geometry.core.Geometry
        if isinstance(type_, str):
            if "." not in type_:
                if type_ in self.PROMOTION:
                    type_ = self.PROMOTION[type_]
            import importlib
            modules = type_.split(".")
            module_name = ".".join(modules[:-1])
            module = importlib.import_module(module_name)
            klass = module.__getattribute__(modules[-1])
        elif isinstance(type_, type):
            klass = type_
        else:
            raise ValueError("`type_` must be a class (or class name) of a Geometry derived class")

        if kwargs == None:
            kwargs = {}
        else:
            kwargs = copy.copy(kwargs)
        with self._sem:
            if klass.__mro__[-2] == GeometryClass:
                "Ensure the provided class actually derives from Geometry"
                kwargs["detector"] = copy.deepcopy(self.detector)
                new = klass(**kwargs)
            else:
                raise ValueError("Bad FQN class, it must be a Geometry derivative")

            for key in self._UNMUTABLE_ATTRS:
                new.__setattr__(key, self.__getattribute__(key))
        # TODO: replace param with a property, see #2300
        new.param = [new._dist, new._poni1, new._poni2,
                     new._rot1, new._rot2, new._rot3]
        return new

    def __copy__(self):
        """:return: a shallow copy of itself.
        """
        new = self.__class__(detector=self.detector)
        for key in self._UNMUTABLE_ATTRS:
            new.__setattr__(key, self.__getattribute__(key))
        new.param = [new._dist, new._poni1, new._poni2,
                     new._rot1, new._rot2, new._rot3]
        new._cached_array = self._cached_array.copy()
        return new

    def __deepcopy__(self, memo=None):
        """deep copy
        :param memo: dict with modified objects
        :return: a deep copy of itself."""
        if memo is None:
            memo = {}
        new = self.__class__()
        memo[id(self)] = new
        new_det = self.detector.__deepcopy__(memo)
        new.detector = new_det

        for key in self._UNMUTABLE_ATTRS:
            old_value = self.__getattribute__(key)
            memo[id(old_value)] = old_value
            new.__setattr__(key, old_value)
        new_param = [new._dist, new._poni1, new._poni2,
                     new._rot1, new._rot2, new._rot3]
        memo[id(self.param)] = new_param
        new.param = new_param
        cached = {}
        memo[id(self._cached_array)] = cached
        for key, old_value in self._cached_array.copy().items():
            if "copy" in dir(old_value):
                new_value = old_value.copy()
                memo[id(old_value)] = new_value
        new._cached_array = cached
        return new

    def rotation_matrix(self, param=None):
        """Compute and return the detector tilts as a single rotation matrix

        Corresponds to rotations about axes 1 then 2 then 3 (=> 0 later on)
        For those using spd (PB = Peter Boesecke), tilts relate to
        this system (JK = Jerome Kieffer) as follows:
        JK1 = PB2 (Y)
        JK2 = PB1 (X)
        JK3 = PB3 (Z)
        ...slight differences will result from the order
        FIXME: make backwards and forwards converter helper function

        axis1 is  vertical and perpendicular to beam
        axis2 is  horizontal and perpendicular to beam
        axis3  is along the beam, becomes axis0
        see:
        http://pyfai.readthedocs.io/en/latest/geometry.html#detector-position
        or ../doc/source/img/PONI.png

        :param param: list of geometry parameters, defaults to self.param
                      uses elements [3],[4],[5]
        :type param: list of float
        :return: rotation matrix
        :rtype: 3x3 float array
        """
        if param is None:
            param = self.param
        cos_rot1 = cos(param[3])
        cos_rot2 = cos(param[4])
        cos_rot3 = cos(param[5])
        sin_rot1 = sin(param[3])
        sin_rot2 = sin(param[4])
        sin_rot3 = sin(param[5])

        # Rotation about axis 1: Note this rotation is left-handed
        rot1 = numpy.array([[1.0, 0.0, 0.0],
                            [0.0, cos_rot1, sin_rot1],
                            [0.0, -sin_rot1, cos_rot1]])
        # Rotation about axis 2. Note this rotation is left-handed
        rot2 = numpy.array([[cos_rot2, 0.0, -sin_rot2],
                            [0.0, 1.0, 0.0],
                            [sin_rot2, 0.0, cos_rot2]])
        # Rotation about axis 3: Note this rotation is right-handed
        rot3 = numpy.array([[cos_rot3, -sin_rot3, 0.0],
                            [sin_rot3, cos_rot3, 0.0],
                            [0.0, 0.0, 1.0]])
        rotation_matrix = numpy.dot(numpy.dot(rot3, rot2),
                                    rot1)  # 3x3 matrix

        return rotation_matrix

    def guess_npt_rad(self):
        """ calculate the number of pixels from the beam-center to the corner the further away from it.

        :return: this distance as a number of pixels.

        It is a good guess of the number of bins to be used without oversampling too much the data for azimuthal integration
        """
        if self.detector.shape is None:
            raise RuntimeError("Detector does not define its shape")
        with self._sem:
            f2d = convert_to_Fit2d(self)
        x = numpy.atleast_2d([0, self.detector.shape[-1]]) - f2d.centerX
        y = numpy.atleast_2d([0, self.detector.shape[0]]).T - f2d.centerY
        r = ((x ** 2 + y ** 2) ** 0.5).max()
        return int(r)

# ############################################
# Accessors and public properties of the class
# ############################################
    def get_shape(self, shape=None):
        """Guess what is the best shape ....

        :param shape: force this value (2-tuple of int)
        :return: 2-tuple of int
        """
        if shape is None:
            shape = self.detector.shape
        if shape is None:
            for ary in self._cached_array.values():
                if ary is not None:
                    if hasattr(ary, "shape"):
                        shape = ary.shape[:2]
                    elif hasattr(ary, "array"):
                        shape = ary.array.shape[:2]
                    break
        return shape

    def set_dist(self, value):
        if isinstance(value, float):
            self._dist = value
        else:
            self._dist = float(value)
        self.reset()

    def get_dist(self):
        return self._dist

    dist = property(get_dist, set_dist)

    def set_poni1(self, value):
        if isinstance(value, float):
            self._poni1 = value
        elif isinstance(value, (tuple, list)):
            self._poni1 = float(value[0])
        else:
            self._poni1 = float(value)
        self.reset()

    def get_poni1(self):
        return self._poni1

    poni1 = property(get_poni1, set_poni1)

    def set_poni2(self, value):
        if isinstance(value, float):
            self._poni2 = value
        elif isinstance(value, (tuple, list)):
            self._poni2 = float(value[0])
        else:
            self._poni2 = float(value)
        self.reset()

    def get_poni2(self):
        return self._poni2

    poni2 = property(get_poni2, set_poni2)

    def set_rot1(self, value):
        if isinstance(value, float):
            self._rot1 = value
        elif isinstance(value, (tuple, list)):
            self._rot1 = float(value[0])
        else:
            self._rot1 = float(value)
        self.reset()

    def get_rot1(self):
        return self._rot1

    rot1 = property(get_rot1, set_rot1)

    def set_rot2(self, value):
        if isinstance(value, float):
            self._rot2 = value
        elif isinstance(value, (tuple, list)):
            self._rot2 = float(value[0])
        else:
            self._rot2 = float(value)
        self.reset()

    def get_rot2(self):
        return self._rot2

    rot2 = property(get_rot2, set_rot2)

    def set_rot3(self, value):
        if isinstance(value, float):
            self._rot3 = value
        elif isinstance(value, (tuple, list)):
            self._rot3 = float(value[0])
        else:
            self._rot3 = float(value)
        self.reset()

    def get_rot3(self):
        return self._rot3

    rot3 = property(get_rot3, set_rot3)

    def set_wavelength(self, value):
        "Set the wavelength in meter!"
        old_wl = self._wavelength
        if isinstance(value, float):
            self._wavelength = value
        elif isinstance(value, (tuple, list)):
            self._wavelength = float(value[0])
        else:
            self._wavelength = float(value)
        qa = dqa = q_corner = None
        if old_wl and self._wavelength:
            if self._cached_array.get("q_center") is not None:
                qa = self._cached_array["q_center"] * old_wl / self._wavelength

            q_corner = self._cached_array.get("q_corner")
            if q_corner is not None:
                q_corner[..., 0] = q_corner[..., 0] * old_wl / self._wavelength

        self.reset()
        # restore updated values
        self._cached_array["q_delta"] = dqa
        self._cached_array["q_center"] = qa
        self._cached_array["q_corner"] = q_corner

    def get_wavelength(self):
        return self._wavelength

    wavelength = property(get_wavelength, set_wavelength)

    def get_energy(self):
        if self._wavelength:
            return 1e-10 * CONST_hc / self._wavelength

    def set_energy(self, energy):
        "Set the energy in keV"
        wavlength = 1e-10 * CONST_hc / energy
        self.set_wavelength(wavlength)

    energy = property(get_energy, set_energy)

    def get_ttha(self):
        return self._cached_array.get("2th_center")

    def set_ttha(self, _):
        logger.error("You are not allowed to modify 2theta array")

    def del_ttha(self):
        self._cached_array["2th_center"] = None

    ttha = property(get_ttha, set_ttha, del_ttha, "2theta array in cache")

    def get_chia(self):
        return self._cached_array.get("chi_center")

    def set_chia(self, _):
        logger.error("You are not allowed to modify chi array")

    def del_chia(self):
        self._cached_array["chi_center"] = None

    chia = property(get_chia, set_chia, del_chia, "chi array in cache")

    def get_dssa(self):
        key = "solid_angle#%s" % (self._dssa_order)
        return self._cached_array.get(key)

    def set_dssa(self, _):
        logger.error("You are not allowed to modify solid angle array")

    def del_dssa(self):
        self._cached_array["solid_angle#%s" % (self._dssa_order)] = None
        self._cached_array["solid_angle#%s_crc" % (self._dssa_order)] = None

    dssa = property(get_dssa, set_dssa, del_dssa, "solid angle array in cache")

    def get_qa(self):
        return self._cached_array.get("q_center")

    def set_qa(self, _):
        logger.error("You are not allowed to modify Q array")

    def del_qa(self):
        self._cached_array["q_center"] = None

    qa = property(get_qa, set_qa, del_qa, "Q array in cache")

    def get_ra(self):
        return self._cached_array.get("r_center")

    def set_ra(self, _):
        logger.error("You are not allowed to modify R array")

    def del_ra(self):
        self.self._cached_array["r_center"] = None

    ra = property(get_ra, set_ra, del_ra, "R array in cache")

    def get_pixel1(self):
        return self.detector.pixel1

    def set_pixel1(self, pixel1):
        self.detector.pixel1 = pixel1

    pixel1 = property(get_pixel1, set_pixel1)

    def get_pixel2(self):
        return self.detector.pixel2

    def set_pixel2(self, pixel2):
        self.detector.pixel2 = pixel2

    pixel2 = property(get_pixel2, set_pixel2)

    def get_splineFile(self):
        return self.detector.splineFile

    def set_splineFile(self, splineFile):
        self.detector.splineFile = splineFile

    splineFile = property(get_splineFile, set_splineFile)

    def get_spline(self):
        return self.detector.spline

    def set_spline(self, spline):
        self.detector.spline = spline

    spline = property(get_spline, set_spline)

    def get_correct_solid_angle_for_spline(self):
        return self._correct_solid_angle_for_spline

    def set_correct_solid_angle_for_spline(self, value):
        v = bool(value)
        with self._sem:
            if v != self._correct_solid_angle_for_spline:
                self._dssa = None
                self._correct_solid_angle_for_spline = v

    correct_SA_spline = property(get_correct_solid_angle_for_spline,
                                 set_correct_solid_angle_for_spline)

    def set_maskfile(self, maskfile):
        self.detector.set_maskfile(maskfile)

    def get_maskfile(self):
        return self.detector.get_maskfile()

    maskfile = property(get_maskfile, set_maskfile)

    def set_mask(self, mask):
        self.detector.set_mask(mask)

    def get_mask(self):
        return self.detector.get_mask()

    mask = property(get_mask, set_mask)

    @property
    def parallax(self):
        return self._parallax

    @parallax.setter
    def parallax(self, value):
        from ..parallax import Parallax
        if value is not None and not isinstance(value, Parallax):
            raise RuntimeError("set_parallax requires a Parallax instance")
        self._parallax = value
        self.reset()

    get_parallax = deprecated(parallax.fget, reason="property", replacement="parallax", since_version="2025.08")
    set_parallax = deprecated(parallax.fset, reason="property", replacement="parallax", since_version="2025.08")

    # Property to provide _dssa and _dssa_crc and so one to maintain the API
    @property
    def _dssa(self):
        key = "solid_angle#%s" % (self._dssa_order)
        return self._cached_array.get(key)

    @property
    def _dssa_crc(self):
        key = "solid_angle#%s_crc" % (self._dssa_order)
        return self._cached_array.get(key)

    @property
    def _cosa(self):
        return self._cached_array.get("cos_incidence")

    @property
    def _transmission_crc(self):
        return self._cached_array.get("transmission_crc")

    @property
    def _transmission_corr(self):
        return self._cached_array.get("transmission_corr")

    def __getnewargs_ex__(self):
        "Helper function for pickling geometry"
        return (self.dist, self.poni1, self.poni2,
                self.rot1, self.rot2, self.rot3,
                self.pixel1, self.pixel2,
                self.splineFile, self.detector, self.wavelength), {}

    def __getstate__(self):
        """Helper function for pickling geometry

        :return: the state of the object
        """

        state_blacklist = ('_sem',)
        state = self.__dict__.copy()
        for key in state_blacklist:
            if key in state:
                del state[key]
        return state

    def __setstate__(self, state):
        """Helper function for unpickling geometry

        :param state: the state of the object
        """
        for statekey, statevalue in state.items():
            setattr(self, statekey, statevalue)
        self._sem = threading.Semaphore()<|MERGE_RESOLUTION|>--- conflicted
+++ resolved
@@ -40,11 +40,7 @@
 __contact__ = "Jerome.Kieffer@ESRF.eu"
 __license__ = "MIT"
 __copyright__ = "European Synchrotron Radiation Facility, Grenoble, France"
-<<<<<<< HEAD
-__date__ = "11/09/2025"
-=======
 __date__ = "12/09/2025"
->>>>>>> 68479536
 __status__ = "production"
 __docformat__ = 'restructuredtext'
 
@@ -387,7 +383,7 @@
         p1 = p1 - poni1  # Makes a copy
         p2 = p2 - poni2  # Makes a copy
 
-        if do_parallax:
+        if do_parallax and (self._parallax is not None):
             self._correct_parallax(d1, d2, p1, p2)
 
         return p1, p2, p3
@@ -448,7 +444,6 @@
             # the sample detector distance is always positive.
             if p3 is None:
                 p3 = numpy.zeros(size) + L
-                # p3 = numpy.atleast_1d(L)
             else:
                 p3 = (L + p3).ravel()
                 if size != p3.size:
@@ -491,7 +486,7 @@
         :rtype: float or array of floats.
         """
 
-        if (path == "cython") and (_geometry is not None) and not self.parallax:
+        if (path == "cython") and (_geometry is not None) and self._parallax is None:
             if param is None:
                 dist, poni1, poni2 = self._dist, self._poni1, self._poni2
                 rot1, rot2, rot3 = self._rot1, self._rot2, self._rot3
@@ -531,7 +526,7 @@
             raise RuntimeError(("Scattering vector q cannot be calculated"
                                 " without knowing wavelength !!!"))
 
-        if (_geometry is not None) and (path == "cython") and (not self.parallax):
+        if (_geometry is not None) and (path == "cython") and (self._parallax is None):
             if param is None:
                 dist, poni1, poni2 = self._dist, self._poni1, self._poni2
                 rot1, rot2, rot3 = self._rot1, self._rot2, self._rot3
@@ -567,7 +562,7 @@
         :rtype: float or array of floats.
         """
 
-        if (_geometry is not None) and (path == "cython") and (not self.parallax):
+        if (_geometry is not None) and (path == "cython") and (self._parallax is None):
             if param is None:
                 dist, poni1, poni2 = self._dist, self._poni1, self._poni2
                 rot1, rot2, rot3 = self._rot1, self._rot2, self._rot3
@@ -709,7 +704,7 @@
         :param path: can be "tan" (i.e via numpy) or "cython"
         :return: chi, the azimuthal angle in rad
         """
-        if (path == "cython") and (_geometry is not None) and not self.parallax:
+        if (path == "cython") and (_geometry is not None) and (self._parallax is None) :
             p1, p2, p3 = self._calc_cartesian_positions(d1, d2, self._poni1, self._poni2, do_parallax=True)
             chi = _geometry.calc_chi(L=self._dist,
                                      rot1=self._rot1, rot2=self._rot2, rot3=self._rot3,
