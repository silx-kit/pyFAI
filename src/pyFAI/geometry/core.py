# !/usr/bin/env python
# -*- coding: utf-8 -*-
#
#    Project: Azimuthal integration
#             https://github.com/silx-kit/pyFAI
#
#    Copyright (C) 2012-2025 European Synchrotron Radiation Facility, Grenoble, France
#
#    Principal author:       Jérôme Kieffer (Jerome.Kieffer@ESRF.eu)
#
# Permission is hereby granted, free of charge, to any person obtaining a copy
# of this software and associated documentation files (the "Software"), to deal
# in the Software without restriction, including without limitation the rights
# to use, copy, modify, merge, publish, distribute, sublicense, and/or sell
# copies of the Software, and to permit persons to whom the Software is
# furnished to do so, subject to the following conditions:
#
# The above copyright notice and this permission notice shall be included in
# all copies or substantial portions of the Software.
#
# THE SOFTWARE IS PROVIDED "AS IS", WITHOUT WARRANTY OF ANY KIND, EXPRESS OR
# IMPLIED, INCLUDING BUT NOT LIMITED TO THE WARRANTIES OF MERCHANTABILITY,
# FITNESS FOR A PARTICULAR PURPOSE AND NONINFRINGEMENT. IN NO EVENT SHALL THE
# AUTHORS OR COPYRIGHT HOLDERS BE LIABLE FOR ANY CLAIM, DAMAGES OR OTHER
# LIABILITY, WHETHER IN AN ACTION OF CONTRACT, TORT OR OTHERWISE, ARISING FROM,
# OUT OF OR IN CONNECTION WITH THE SOFTWARE OR THE USE OR OTHER DEALINGS IN
# THE SOFTWARE.

"""This modules contains only one (large) class in charge  of:

* calculating the geometry, i.e. the position in the detector space of each pixel of the detector
* manages caches to store intermediate results

NOTA: The Geometry class is not a "transformation class" which would take a
detector and transform it. It is rather a description of the experimental setup.

"""

__author__ = "Jérôme Kieffer"
__contact__ = "Jerome.Kieffer@ESRF.eu"
__license__ = "MIT"
__copyright__ = "European Synchrotron Radiation Facility, Grenoble, France"
<<<<<<< HEAD
__date__ = "04/09/2025"
=======
__date__ = "26/09/2025"
>>>>>>> fea0cf95
__status__ = "production"
__docformat__ = "restructuredtext"

import copy
import logging
from math import pi
from numpy import arccos, arctan2, sin, cos, sqrt
import numpy
import os
from pathlib import Path
import threading
import json
import gc
from collections import OrderedDict
from ..containers import PolarizationArray, PolarizationDescription
from .fit2d import convert_to_Fit2d, convert_from_Fit2d
from .imaged11 import convert_from_ImageD11, convert_to_ImageD11
from .. import detectors
from .. import units
from ..utils.decorators import deprecated
from ..utils import crc32, deg2rad, ParallaxNotImplemented
from .. import utils
<<<<<<< HEAD
from ..io import ponifile, integration_config
from ..units import CONST_hc, to_unit, UnitFiber, CHI_RAD, TTH_RAD
=======
from ..io import integration_config
from ..io.ponifile import PoniFile
from ..units import CONST_hc, to_unit, UnitFiber, CHI_RAD, TTH_RAD
from ..parallax import Parallax, ThickSensor, ThinSensor

>>>>>>> fea0cf95
TWO_PI = 2.0 * pi

logger = logging.getLogger(__name__)

try:
    import numexpr
except ImportError:
    logger.debug("Backtrace", exc_info=True)
    numexpr = None

try:
    from ..ext import _geometry
except ImportError:
    logger.debug("Backtrace", exc_info=True)
    _geometry = None

try:
    from ..ext import bilinear
except ImportError:
    logger.debug("Backtrace", exc_info=True)
    bilinear = None


class Geometry:
    """This class is the parent-class of azimuthal integrator.

    This class contains a detector (using composition) which provides the
    position of all pixels, or only a limited set of pixel indices.
    The Geometry class is responsible for translating/rotating those pixel to
    their position in reference to the sample position.
    The description of the experimental setup is inspired by the work of P. Boesecke

    Detector is assumed to be corrected from "raster orientation" effect.
    It is not addressed here but rather in the Detector object or at read time.
    Considering there is no tilt:

    - Detector fast dimension (dim2) is supposed to be horizontal
      (dimension X of the image)

    - Detector slow dimension (dim1) is supposed to be vertical, upwards
      (dimension Y of the image)

    - The third dimension is chose such as the referential is
      orthonormal, so dim3 is along incoming X-ray beam

    Demonstration of the equation done using Mathematica:

    .. literalinclude:: ../../../mathematica/geometry.txt
        :language: mathematica
    """

    _LAST_POLARIZATION = "last_polarization"

    # To ease the copy of an instance. Mutable attributes are caches which are regenerated on use
    _UNMUTABLE_ATTRS = (
        "_dist",
        "_poni1",
        "_poni2",
        "_rot1",
        "_rot2",
        "_rot3",
        "chiDiscAtPi",
        "_wavelength",
        "_dssa_order",
        "_oversampling",
        "_correct_solid_angle_for_spline",
        "_transmission_normal",
    )
    PROMOTION = {
        "AzimuthalIntegrator": "pyFAI.integrator.azimuthal.AzimuthalIntegrator",
        "FiberIntegrator": "pyFAI.integrator.fiber.FiberIntegrator",
        "GeometryRefinement": "pyFAI.geometryRefinement.GeometryRefinement",
        "Geometry": "pyFAI.geometry.core.Geometry",
    }

    def __init__(
        self,
        dist=1,
        poni1=0,
        poni2=0,
        rot1=0,
        rot2=0,
        rot3=0,
        pixel1=None,
        pixel2=None,
        splineFile=None,
        detector=None,
        wavelength=None,
        orientation=0,
    ):
        """
        :param dist: distance sample - detector plan (orthogonal distance, not along the beam), in meter.
        :param poni1: coordinate of the point of normal incidence along the detector's first dimension, in meter
        :param poni2: coordinate of the point of normal incidence along the detector's second dimension, in meter
        :param rot1: first rotation from sample ref to detector's ref, in radians
        :param rot2: second rotation from sample ref to detector's ref, in radians
        :param rot3: third rotation from sample ref to detector's ref, in radians
        :param pixel1: Deprecated. Pixel size of the fist dimension of the detector,  in meter.
            If both pixel1 and pixel2 are not None, detector pixel size is overwritten.
            Prefer defining the detector pixel size on the provided detector object.
            Prefer defining the detector pixel size on the provided detector
            object (``detector.pixel1 = 5e-6``).
        :type pixel1: float
        :param pixel2: Deprecated. Pixel size of the second dimension of the detector,  in meter.
            If both pixel1 and pixel2 are not None, detector pixel size is overwritten.
            Prefer defining the detector pixel size on the provided detector
            object (``detector.pixel2 = 5e-6``).
        :type pixel2: float
        :param splineFile: Deprecated. File containing the geometric distortion of the detector.
            If not None, pixel1 and pixel2 are ignored and detector spline is overwritten.
            Prefer defining the detector spline manually
            (``detector.splineFile = "file.spline"``).
        :type splineFile: str
        :param detector: name of the detector or Detector instance. String
            description is deprecated. Prefer using the result of the detector
            factory: ``pyFAI.detector_factory("eiger4m")``
        :type detector: str or pyFAI.Detector
        :param wavelength: Wave length used in meter
        :type wavelength: float
        :param int orientation: orientation of the detector, see pyFAI.detectors.orientation.Orientation
        """
        self._dist = dist
        self._poni1 = poni1
        self._poni2 = poni2
        self._rot1 = rot1
        self._rot2 = rot2
        self._rot3 = rot3
        self.param = [
            self._dist,
            self._poni1,
            self._poni2,
            self._rot1,
            self._rot2,
            self._rot3,
        ]
        self.chiDiscAtPi = True  # chi discontinuity (radians), pi by default
        self._cached_array = {}  # dict for caching all arrays
        self._dssa_order = (
            3  # Used to be 1 (False) in very old version of pyFAI: was a bug.
        )
        # The correct value is 3 where 2 come from the apparant pixels area and 1 from the incidence angle.
        self._wavelength = wavelength
        self._oversampling = None
        self._correct_solid_angle_for_spline = True
        self._sem = threading.Semaphore()
        self._transmission_normal = None
        self._parallax = None

        if detector:
            if isinstance(detector, utils.StringTypes):
                self.detector = detectors.detector_factory(detector)
            else:
                self.detector = detector
        else:
            self.detector = detectors.Detector()
        if splineFile:
            self.detector.splineFile = os.path.abspath(splineFile)
        elif pixel1 and pixel2:
            self.detector.pixel1 = pixel1
            self.detector.pixel2 = pixel2
        if orientation:
            self.detector._orientation = detectors.orientation.Orientation(
                orientation or detector.ORIENTATION
            )

    def __repr__(self, dist_unit="m", ang_unit="rad", wl_unit="A"):
        """Nice representation of the class

        :param dist_unit: units for distances
        :param ang_unit: units used for angles
        :param wl_unit: units used for wavelengths
        :return: nice string representing the configuration in use
        """
        dist_unit = to_unit(dist_unit, units.LENGTH_UNITS) or units.l_m
        ang_unit = to_unit(ang_unit, units.ANGLE_UNITS) or units.A_rad
        wl_unit = to_unit(wl_unit, units.LENGTH_UNITS) or units.l_A
        self.param = [
            self._dist,
            self._poni1,
            self._poni2,
            self._rot1,
            self._rot2,
            self._rot3,
        ]
        lstTxt = [self.detector.__repr__()]
        if self._wavelength:
            stng = f"Wavelength= {self._wavelength * wl_unit.scale:.6f} {wl_unit.unit_symbol or wl_unit}"
            if self._parallax:
                stng += f"\tParallax: \N{MICRO SIGN}= {self.parallax.sensor.mu * 1e-2:.3f} cm\N{Superscript Minus}\N{Superscript One}"
            else:
                if self.detector.sensor is not None:
                    stng += "\tParallax: off"
            lstTxt.append(stng)
        lstTxt.append(
            f"SampleDetDist= {self._dist * dist_unit.scale:.6e} {dist_unit}\t"
            f"PONI= {self._poni1 * dist_unit.scale:.6e}, {self._poni2 * dist_unit.scale:.6e} {dist_unit}\t"
            f"rot1={self._rot1 * ang_unit.scale:.6f}  "
            f"rot2={self._rot2 * ang_unit.scale:.6f}  "
            f"rot3={self._rot3 * ang_unit.scale:.6f} {ang_unit}"
        )
        if self.detector.pixel1:
            lstTxt.append(convert_to_Fit2d(self).__repr__())
        return os.linesep.join(lstTxt)

    def check_chi_disc(self, azimuth_range):
        """Check the position of the :math:`\\chi` discontinuity

        :param range: range of chi for the integration
        :return: True if there is a problem
        """
        lower, upper = azimuth_range
        error_msg = "Azimuthal range issue: Range [%s, %s] not in valid region %s in radians: Expect %s results !"
        if self.chiDiscAtPi:
            txt_range = "[-π; π["
            lower_bound = -pi
            upper_bound = pi
        else:
            txt_range = "[-0; 2π["
            lower_bound = 0
            upper_bound = 2 * pi

        if lower < lower_bound:
            if upper < lower_bound:
                logger.warning(error_msg, lower, upper, txt_range, "empty")
            else:
                logger.warning(error_msg, lower, upper, txt_range, "partial")
            return True
        elif lower > upper_bound:
            logger.warning(error_msg, lower, upper, txt_range, "empty")
            return True
        else:
            if upper > upper_bound:
                logger.warning(error_msg, lower, upper, txt_range, "partial")
                return True
        return False

    def normalize_azimuth_range(self, azimuth_range):
        """Convert the azimuth range from degrees to radians

        This method takes care of the position of the discontinuity and adapts the range accordingly!

        :param azimuth_range: 2-tuple of float in degrees
        :return: 2-tuple of float in radians in a range such to avoid the discontinuity
        """
        unkn = 0
        if azimuth_range is None:
            unkn = 2
        else:
            if azimuth_range[0] is None:
                unkn += 1
            if azimuth_range[-1] is None:
                unkn += 1
        if unkn == 2:
            return
        elif unkn == 1:
            max_range = (-180, 180) if self.chiDiscAtPi else (0, 360)
            azimuth_range = (
                max_range[0] if azimuth_range[0] is None else azimuth_range[0],
                max_range[-1] if azimuth_range[-1] is None else azimuth_range[-1],
            )

        azimuth_range = tuple(
            deg2rad(azimuth_range[i], self.chiDiscAtPi) for i in (0, -1)
        )
        if azimuth_range[1] <= azimuth_range[0]:
            azimuth_range = (azimuth_range[0], azimuth_range[1] + TWO_PI)
            self.check_chi_disc(azimuth_range)
        return azimuth_range

    def _correct_parallax(
        self, d1: numpy.ndarray, d2: numpy.ndarray, p1: numpy.ndarray, p2: numpy.ndarray
    ) -> tuple[numpy.ndarray, numpy.ndarray]:
        """Calculate the displacement of pixels due to parallax effect.

        :param d1: ndarray of dimention 1/2 containing the Y pixel positions
        :param d2: ndarray of dimention 1/2 containing the X pixel positions
        :param p1: ndarray of dimention 1/1 containing the x pixel positions in meter. MODIFIED IN PLACE!
        :param p2: ndarray of dimention 1/2 containing the y pixel positions in meter. MODIFIED IN PLACE!
        :return: 2-arrays of same shape as d1 & d2 with the displacement in meters

        p1 & p2 should contain the pixel coordinates after translation & **rotation**

        d1, d2, p1 and p2 should all have the same shape !!!
        p1 & p2 get modified in place !
        """
        logger.info("_correct_parallax")
        delta1 = delta2 = 0
        if self._parallax is not None:
            r0 = numpy.vstack((p1.ravel(), p2.ravel()))
            length = numpy.linalg.norm(r0, axis=0)
            length[length == 0] = 1.0  # avoid zero division error
            r0 /= length  # normalize array r0

            displacement = self._parallax(self.sin_incidence(d1.ravel(), d2.ravel()))
            delta1, delta2 = displacement * r0
            delta1.shape = p1.shape
            delta2.shape = p2.shape
            p1 += delta1
            p2 += delta2
        return delta1, delta2

    def _correct_parallax_v2(
        self, p1: numpy.ndarray, p2: numpy.ndarray, p3: float | numpy.ndarray
    ) -> tuple[numpy.ndarray, numpy.ndarray]:
        """Calculate the displacement of pixels due to parallax effect.

        :param p1: ndarray of dimention 1/2 containing the x pixel positions in meter. MODIFIED IN PLACE!
        :param p2: ndarray of dimention 1/2 containing the y pixel positions in meter. MODIFIED IN PLACE!
        :param p3: ndarray of dimention 1/2 containing the z pixel positions in meter or a scalar.
        :return: 2-arrays of same shape as d1 & d2 with the displacement in meters

        p1 & p2 should contain the pixel coordinates after translation but **NOT** rotation

        p1, p2 & P3 should all have the same shape !!!
        p1 & p2 get modified in place !
        """
        logger.info("_correct_parallax_v2")
        delta1 = delta2 = 0
        if self._parallax is not None:
            r0 = numpy.vstack((p1.ravel(), p2.ravel()))
            z = p3 if numpy.isscalar(p3) else p3.ravel()
            length = numpy.linalg.norm(r0, axis=0)
            if numexpr is None:
                tan_incidence = length / z
                sin_incidence = tan_incidence / numpy.sqrt(
                    1.0 + tan_incidence * tan_incidence
                )
            else:
                sin_incidence = numexpr.evaluate("length/z/sqrt(1.0+(length/z)**2)")
            numpy.clip(sin_incidence, 0.0, 1.0, out=sin_incidence)

            displacement = self._parallax(sin_incidence)

            length[length == 0] = 1.0  # avoid zero division error
            r0 /= length  # normalize array r0
            delta1, delta2 = displacement * r0
            delta1.shape = p1.shape
            delta2.shape = p2.shape
            p1 += delta1
            p2 += delta2
        return delta1, delta2

    def _calc_cartesian_positions(
        self,
        d1: numpy.ndarray,
        d2: numpy.ndarray,
        poni1: float | None = None,
        poni2: float | None = None,
        do_parallax: bool = True,
    ) -> tuple[numpy.ndarray, numpy.ndarray, numpy.ndarray]:
        """
        Calculate the position in cartesian coordinate (centered on the PONI)
        and in meter of a couple of coordinates.
        The half pixel offset is taken into account here !!!

        :param d1: ndarray of dimention 1/2 containing the Y pixel positions
        :param d2: ndarray of dimention 1/2 containing the X pixel positions
        :param poni1: value in the Y direction of the poni coordinate (meter)
        :param poni2: value in the X direction of the poni coordinate (meter)
        :param do_parallax: set to True to correct for the parallax effect
        :return: 3-tuple of arrays (y,x,z) of same shape as d1 & d2 with the position in meters

        d1 and d2 must have the same shape, returned array will have
        the same shape.
        """
        poni1 = self.poni1 if poni1 is None else poni1
        poni2 = self.poni2 if poni2 is None else poni2

        p1, p2, p3 = self.detector.calc_cartesian_positions(d1, d2)
        p1 = p1 - poni1  # Makes a copy
        p2 = p2 - poni2  # Makes a copy

        if do_parallax and (self._parallax is not None):
            self._correct_parallax(d1, d2, p1, p2)

        return p1, p2, p3

    def calc_pos_zyx(
        self,
        d0=None,
        d1=None,
        d2=None,
        param=None,
        corners=False,
        use_cython=True,
        do_parallax=False,
    ):
        """Calculate the position of a set of points in space in the sample's centers referential.

        This is usually used for calculating the pixel position in space.

        Nota: dim3 is the same as dim0

        :param d0: altitude on the point compared to the detector (i.e. z), may be None
        :param d1: position on the detector along the slow dimension (i.e. y)
        :param d2: position on the detector along the fastest dimension (i.e. x)
        :param corners: return positions on the corners (instead of center)
        :param use_cython: set to False to validate using pure numpy
        :param do_parallax: position should be corrected for parallax effect
        :return: 3-tuple of nd-array, with dim0=along the beam,
                                           dim1=along slowest dimension
                                           dim2=along fastest dimension
        """
        if param is None:
            dist = self._dist
            poni1 = self._poni1
            poni2 = self._poni2
            rot1 = self._rot1
            rot2 = self._rot2
            rot3 = self._rot3
        else:
            dist, poni1, poni2, rot1, rot2, rot3 = param[:6]

        if d0 is None:
            L = dist
        else:
            L = dist + d0
        if corners:
            tmp = self.detector.get_pixel_corners(correct_binning=True)
            p1 = tmp[..., 1]
            p2 = tmp[..., 2]
            p3 = tmp[..., 0]
        else:
            p1, p2, p3 = self.detector.calc_cartesian_positions(d1, d2)
        if (
            ((not do_parallax) or (self._parallax is None))
            and use_cython
            and (_geometry is not None)
        ):
            t3, t1, t2 = _geometry.calc_pos_zyx(
                L,
                poni1,
                poni2,
                rot1,
                rot2,
                rot3,
                p1,
                p2,
                p3,
                orientation=self.detector.orientation,
            )
        else:
            shape = p1.shape
            size = p1.size
            p1 = (p1 - poni1).ravel()
            p2 = (p2 - poni2).ravel()
            # we did make copies with the subtraction
            if size != p2.size:
                raise RuntimeError("p2 array size does not match size")

            # note the change of sign in the third dimension:
            # Before the rotation we are in the detector's referential,
            # the sample position is at d3= -L <0
            # the sample detector distance is always positive.
            if p3 is None:
                p3 = numpy.zeros(size) + L
            else:
                p3 = (L + p3).ravel()
                if size != p3.size:
                    raise RuntimeError("p3 array size does not  size")

            if do_parallax and self._parallax is not None:
                if corners or d1 is None or d2 is None:
                    # full image
                    self._correct_parallax_v2(p1, p2, p3)
                else:
                    # only several points
                    self._correct_parallax(d1, d2, p1, p2)

            coord_det = numpy.vstack((p1, p2, p3))
            coord_sample = numpy.dot(self.rotation_matrix(param), coord_det)
            t1, t2, t3 = coord_sample
            t1.shape = shape
            t2.shape = shape
            t3.shape = shape

            # correct orientation:
            if self.detector.orientation in (1, 2):
                numpy.negative(t1, out=t1)
            if self.detector.orientation in (1, 4):
                numpy.negative(t2, out=t2)
        return (t3, t1, t2)

    def tth(self, d1, d2, param=None, path="cython"):
        """
        Calculates the 2theta value for the center of a given pixel
        (or set of pixels)

        :param d1: position(s) in pixel in first dimension (c order)
        :type d1: scalar or array of scalar
        :param d2: position(s) in pixel in second dimension (c order)
        :type d2: scalar or array of scalar
        :param path: can be "cos", "tan" or "cython"
        :return: 2theta in radians
        :rtype: float or array of floats.
        """

        if (path == "cython") and (_geometry is not None) and self._parallax is None:
            if param is None:
                dist, poni1, poni2 = self._dist, self._poni1, self._poni2
                rot1, rot2, rot3 = self._rot1, self._rot2, self._rot3
            else:
                dist, poni1, poni2, rot1, rot2, rot3 = param[:6]
            p1, p2, p3 = self._calc_cartesian_positions(
                d1, d2, poni1, poni2, do_parallax=True
            )
            tmp = _geometry.calc_tth(
                L=dist, rot1=rot1, rot2=rot2, rot3=rot3, pos1=p1, pos2=p2, pos3=p3
            )
        else:
            t3, t1, t2 = self.calc_pos_zyx(
                d0=None, d1=d1, d2=d2, param=param, do_parallax=True
            )
            if path == "cos":
                tmp = arccos(t3 / sqrt(t1 * t1 + t2 * t2 + t3 * t3))
            else:
                tmp = arctan2(sqrt(t1 * t1 + t2 * t2), t3)
        return tmp

    def qFunction(self, d1, d2, param=None, path="cython"):
        """
        Calculates the q value for the center of a given pixel (or set
        of pixels) in nm-1

        q = 4pi/lambda sin( 2theta / 2 )

        :param d1: position(s) in pixel in first dimension (c order)
        :type d1: scalar or array of scalar
        :param d2: position(s) in pixel in second dimension (c order)
        :type d2: scalar or array of scalar
        :return: q in in nm^(-1)
        :rtype: float or array of floats.
        """
        if not self.wavelength:
            raise RuntimeError(
                (
                    "Scattering vector q cannot be calculated"
                    " without knowing wavelength !!!"
                )
            )

        if (_geometry is not None) and (path == "cython") and (self._parallax is None):
            if param is None:
                dist, poni1, poni2 = self._dist, self._poni1, self._poni2
                rot1, rot2, rot3 = self._rot1, self._rot2, self._rot3
            else:
                dist, poni1, poni2, rot1, rot2, rot3 = param[:6]

            p1, p2, p3 = self._calc_cartesian_positions(
                d1, d2, poni1, poni2, do_parallax=True
            )
            out = _geometry.calc_q(
                L=dist,
                rot1=rot1,
                rot2=rot2,
                rot3=rot3,
                pos1=p1,
                pos2=p2,
                pos3=p3,
                wavelength=self.wavelength,
            )
        else:
            out = (
                4.0e-9
                * pi
                / self.wavelength
                * numpy.sin(self.tth(d1=d1, d2=d2, param=param, path=path) / 2.0)
            )
        return out

    def rFunction(self, d1, d2, param=None, path="cython"):
        """
        Calculates the radius value for the center of a given pixel
        (or set of pixels) in m

          r = distance to the incident beam

        :param d1: position(s) in pixel in first dimension (c order)
        :type d1: scalar or array of scalar
        :param d2: position(s) in pixel in second dimension (c order)
        :type d2: scalar or array of scalar
        :return: r in in m
        :rtype: float or array of floats.
        """

        if (_geometry is not None) and (path == "cython") and (self._parallax is None):
            if param is None:
                dist, poni1, poni2 = self._dist, self._poni1, self._poni2
                rot1, rot2, rot3 = self._rot1, self._rot2, self._rot3
            else:
                dist, poni1, poni2, rot1, rot2, rot3 = param[:6]

            p1, p2, p3 = self._calc_cartesian_positions(
                d1, d2, poni1, poni2, do_parallax=True
            )
            out = _geometry.calc_r(
                L=dist, rot1=rot1, rot2=rot2, rot3=rot3, pos1=p1, pos2=p2, pos3=p3
            )
        else:
            # Before 03/2016 it was the distance at beam-center
            # cosTilt = cos(self._rot1) * cos(self._rot2)
            # directDist = self._dist / cosTilt  # in m
            # out = directDist * numpy.tan(self.tth(d1=d1, d2=d2, param=param))
            _, t1, t2 = self.calc_pos_zyx(
                d0=None, d1=d1, d2=d2, param=param, do_parallax=True
            )
            out = numpy.sqrt(t1 * t1 + t2 * t2)
        return out

    def qArray(self, shape=None):
        """
        Generate an array of the given shape with q(i,j) for all
        elements.
        """
        shape = self.get_shape(shape)
        if shape is None:
            logger.error(
                "Shape is neither specified in the method call, "
                "neither in the detector: %s",
                self.detector,
            )
        if self._cached_array.get("q_center") is None:
            with self._sem:
                if self._cached_array.get("q_center") is None:
                    qa = numpy.fromfunction(self.qFunction, shape, dtype=numpy.float32)
                    self._cached_array["q_center"] = qa

        return self._cached_array["q_center"]

    def rArray(self, shape=None):
        """Generate an array of the given shape with r(i,j) for all elements;
        The radius r being  in meters.

        :param shape: expected shape of the detector
        :return: 2d array of the given shape with radius in m from beam center on detector.
        """
        shape = self.get_shape(shape)
        if shape is None:
            logger.error(
                "Shape is neither specified in the method call, "
                "neither in the detector: %s",
                self.detector,
            )

        if self._cached_array.get("r_center") is None:
            with self._sem:
                if self._cached_array.get("r_center") is None:
                    self._cached_array["r_center"] = numpy.fromfunction(
                        self.rFunction, shape, dtype=numpy.float32
                    )
        return self._cached_array.get("r_center")

    def rd2Array(self, shape=None):
        """Generate an array of the given shape with (d*(i,j))^2 for all pixels.

        d*^2 is the reciprocal spacing squared in inverse nm squared

        :param shape: expected shape of the detector
        :return: 2d array of the given shape with reciprocal spacing squared
        """
        qArray = self.qArray(shape)
        if self._cached_array.get("d*2_center") is None:
            with self._sem:
                if self._cached_array.get("d*2_center") is None:
                    self._cached_array["d*2_center"] = (qArray / (TWO_PI)) ** 2
        return self._cached_array["d*2_center"]

    @deprecated
    def qCornerFunct(self, d1, d2):
        """Calculate the q_vector for any pixel corner (in nm^-1)

        :param shape: expected shape of the detector
        """
        return self.qFunction(d1 - 0.5, d2 - 0.5)

    @deprecated
    def rCornerFunct(self, d1, d2):
        """
        Calculate the radius array for any pixel corner (in m)
        """
        return self.rFunction(d1 - 0.5, d2 - 0.5)

    @deprecated
    def tth_corner(self, d1, d2):
        """
        Calculates the 2theta value for the corner of a given pixel
        (or set of pixels)

        :param d1: position(s) in pixel in first dimension (c order)
        :type d1: scalar or array of scalar
        :param d2: position(s) in pixel in second dimension (c order)
        :type d2: scalar or array of scalar
        :return: 2theta in radians
        :rtype: floar or array of floats.
        """
        return self.tth(d1 - 0.5, d2 - 0.5)

<<<<<<< HEAD
    @deprecated(reason="not so precise", replacement="center_array('2th_rad')", since_version="2025.09")
=======
    @deprecated(
        reason="not so precise",
        replacement="center_array('2th_rad')",
        since_version="2025.09",
    )
>>>>>>> fea0cf95
    def twoThetaArray(self, shape=None):
        """Generate an array of two-theta(i,j) in radians for each pixel in detector

        the 2theta array values are in radians

        :param shape: shape of the detector
        :return: array of 2theta position in radians
        """
        shape = self.get_shape(shape)
        if shape is None:
            logger.error(
                "Shape is neither specified in the method call, "
                "neither in the detector: %s",
                self.detector,
            )

        if self._cached_array.get("2th_center") is None:
            with self._sem:
                if self._cached_array.get("2th_center") is None:
                    ttha = numpy.fromfunction(self.tth, shape, dtype=numpy.float32)
                    self._cached_array["2th_center"] = ttha
        return self._cached_array["2th_center"]

    def chi(self, d1, d2, path="cython"):
        """
        Calculate the chi (azimuthal angle) for the centre of a pixel
        at coordinate d1, d2.
        Conversion to lab coordinate system is performed in calc_pos_zyx.

        :param d1: pixel coordinate along the 1st dimention (C convention)
        :type d1: float or array of them
        :param d2: pixel coordinate along the 2nd dimention (C convention)
        :type d2: float or array of them
        :param path: can be "tan" (i.e via numpy) or "cython"
        :return: chi, the azimuthal angle in rad
        """
        if (path == "cython") and (_geometry is not None) and (self._parallax is None):
            p1, p2, p3 = self._calc_cartesian_positions(
                d1, d2, self._poni1, self._poni2, do_parallax=True
            )
            chi = _geometry.calc_chi(
                L=self._dist,
                rot1=self._rot1,
                rot2=self._rot2,
                rot3=self._rot3,
                pos1=p1,
                pos2=p2,
                pos3=p3,
                orientation=self.detector.orientation,
                chi_discontinuity_at_pi=self.chiDiscAtPi,
            )
            chi.shape = d1.shape
        else:
            _, t1, t2 = self.calc_pos_zyx(
                d0=None, d1=d1, d2=d2, corners=False, use_cython=True, do_parallax=True
            )
            chi = numpy.arctan2(t1, t2)
            if not self.chiDiscAtPi:
                numpy.mod(chi, (TWO_PI), out=chi)
        return chi

    def chi_corner(self, d1, d2):
        """
        Calculate the chi (azimuthal angle) for the corner of a pixel
        at coordinate d1,d2 which in the lab ref has coordinate:

        :param d1: pixel coordinate along the 1st dimention (C convention)
        :type d1: float or array of them
        :param d2: pixel coordinate along the 2nd dimention (C convention)
        :type d2: float or array of them
        :return: chi, the azimuthal angle in rad
        """
        return self.chi(d1 - 0.5, d2 - 0.5)

<<<<<<< HEAD
    @deprecated(reason="not so precise", replacement="center_array('chi_rad')", since_version="2025.09")
=======
    @deprecated(
        reason="not so precise",
        replacement="center_array('chi_rad')",
        since_version="2025.09",
    )
>>>>>>> fea0cf95
    def chiArray(self, shape=None):
        """Generate an array of azimuthal angle chi(i,j) for all elements in the detector.

        Azimuthal angles are in radians

        Nota: Refers to the pixel centers !

        :param shape: the shape of the chi array
        :return: the chi array as numpy.ndarray
        """
        shape = self.get_shape(shape)
        if shape is None:
            logger.error(
                "Shape is neither specified in the method call, "
                "neither in the detector: %s",
                self.detector,
            )

        if self._cached_array.get("chi_center") is None:
            with self._sem:
                if self._cached_array.get("chi_center") is None:
                    chia = numpy.fromfunction(self.chi, shape, dtype=numpy.float32)
                    if not self.chiDiscAtPi:
                        chia = chia % (TWO_PI)
                    self._cached_array["chi_center"] = chia
        return self._cached_array["chi_center"]

    def position_array(
        self,
        shape=None,
        corners=False,
        dtype=numpy.float64,
        use_cython=True,
        do_parallax=True,
    ):
        """Generate an array for the pixel position given the shape of the detector.

        if corners is False, the coordinates of the center of the pixel
        is returned in an array of shape: (shape[0], shape[1], 3)
        where the 3 coordinates are:
        * z: along incident beam,
        * y: to the top/sky,
        * x: towards the center of the ring

        If is True, the corner of each pixels are then returned.
        the output shape is then (shape[0], shape[1], 4, 3)

        :param shape: shape of the array expected
        :param corners: set to true to receive a (...,4,3) array of corner positions
        :param dtype: output format requested. Double precision is needed for fitting the geometry
        :param (bool) use_cython: set to false to test the Python path (slower)
        :param do_parallax: correct for parallax effect (if parametrized)
        :return: 3D coodinates as nd-array of size (...,3) or (...,3) (default)

        Nota: this value is not cached and actually generated on demand (costly)
        """
        shape = self.get_shape(shape)
        if shape is None:
            logger.error(
                "Shape is neither specified in the method call, "
                "neither in the detector: %s",
                self.detector,
            )

        pos = numpy.fromfunction(
            lambda d1, d2: self.calc_pos_zyx(
                d0=None,
                d1=d1,
                d2=d2,
                corners=corners,
                use_cython=use_cython,
                do_parallax=do_parallax,
            ),
            shape,
            dtype=dtype,
        )
        outshape = pos[0].shape + (3,)
        tpos = numpy.empty(outshape, dtype=dtype)
        for idx in range(3):
            tpos[..., idx] = pos[idx]
        return tpos

    @deprecated
    def positionArray(self, *arg, **kwarg):
        """Deprecated version of :meth:`position_array`, left for compatibility see doc of position_array"""
        return self.position_array(*arg, **kwarg)

    def corner_array(self, shape=None, unit=None, use_cython=True, scale=True):
        """
        Generate a 3D array of the given shape with (i,j) (radial
        angle 2th, azimuthal angle chi ) for all elements.

        :param shape: expected shape
        :type shape: 2-tuple of integer
        :param unit: string like "2th_deg" or an instance of pyFAI.units.Unit
        :param use_cython: set to False to use the slower Python path (for tests)
        :param scale: set to False for returning the internal representation
                      (S.I. often) which is faster
        :return: 3d array with shape=(\\*shape,4,2) the two elements are:
            - dim3[0]: radial angle 2th, q, r...
            - dim3[1]: azimuthal angle chi
        """
        shape = self.get_shape(shape)
        if shape is None:
            logger.error(
                "Shape is neither specified in the method call, "
                "neither in the detector: %s",
                self.detector,
            )
        requested_unit = space = unit
        if unit:
            unit = to_unit(unit)
            space = unit.space
            requested_unit = unit
        if unit is None or space == "chi":
            # If no unit is asked, any is OK for extracting the Chi array
            unit = None
            for sp in [u.space for u in units.RADIAL_UNITS.values()]:
                ary = self._cached_array.get(sp + "_corner")
                if (ary is not None) and (shape == ary.shape[:2]):
                    if space == "chi":
                        res = ary.copy()
                        res[..., 0] = ary[..., 1]
                        if scale and requested_unit:
                            res *= requested_unit.scale
                        return res
                    else:
                        return ary
            # This is the fastest to calculate
            space = "r"
            # unit = to_unit("r_m")
        key = space + "_corner"
        if (
            self._cached_array.get(key) is None
            or shape != self._cached_array.get(key).shape[:2]
        ):
            with self._sem:
                if (
                    self._cached_array.get(key) is None
                    or shape != self._cached_array.get(key).shape[:2]
                ):
                    # fix this with #1957
                    nb_corners = (
                        6 if isinstance(self.detector, detectors.HexDetector) else 4
                    )

                    corners = None
                    if (
                        (_geometry is not None)
                        and use_cython
                        and (self._parallax is None)
                    ):
                        if self.detector.IS_CONTIGUOUS:
                            d1 = utils.expand2d(
                                numpy.arange(shape[0] + 1.0), shape[1] + 1.0, False
                            )
                            d2 = utils.expand2d(
                                numpy.arange(shape[1] + 1.0), shape[0] + 1.0, True
                            )
                            p1, p2, p3 = self.detector.calc_cartesian_positions(
                                d1, d2, center=False, use_cython=use_cython
                            )
                            # TODO fix test so that this is simpler: issue #2014
                            # p1, p2, p3 = self.detector.calc_cartesian_positions(center=False, use_cython=use_cython)
                        else:
                            det_corners = self.detector.get_pixel_corners()
                            p1 = det_corners[..., 1]
                            p2 = det_corners[..., 2]
                            p3 = det_corners[..., 0]
                        try:
                            if self._parallax is not None:
                                raise ParallaxNotImplemented(
                                    "Parallax not implemented in fast_path"
                                )

                            res = _geometry.calc_rad_azim(
                                self.dist,
                                self.poni1,
                                self.poni2,
                                self.rot1,
                                self.rot2,
                                self.rot3,
                                p1,
                                p2,
                                p3,
                                space,
                                self._wavelength,
                                orientation=self.detector.orientation,
                                chi_discontinuity_at_pi=self.chiDiscAtPi,
                            )
                        except ParallaxNotImplemented as err:
                            logger.warning(err)
                        except KeyError:
                            logger.warning(f"No fast path for space: `{space}`")
                        except AttributeError as err:
                            logger.warning(
                                "AttributeError: The binary extension _geomety may be missing: %s",
                                err,
                            )
                        else:
                            if self.detector.IS_CONTIGUOUS:
                                if bilinear:
                                    # convert_corner_2D_to_4D needs contiguous arrays as input
                                    radi = numpy.ascontiguousarray(
                                        res[..., 0], numpy.float32
                                    )
                                    azim = numpy.ascontiguousarray(
                                        res[..., 1], numpy.float32
                                    )
                                    corners = bilinear.convert_corner_2D_to_4D(
                                        2, radi, azim
                                    )
                                else:
                                    corners = numpy.zeros(
                                        (shape[0], shape[1], nb_corners, 2),
                                        dtype=numpy.float32,
                                    )
                                    corners[:, :, 0, :] = res[:-1, :-1, :]
                                    corners[:, :, 1, :] = res[1:, :-1, :]
                                    corners[:, :, 2, :] = res[1:, 1:, :]
                                    corners[:, :, 3, :] = res[:-1, 1:, :]
                            else:
                                corners = res
                    if corners is None:
                        # In case the fast-path is not implemented
                        pos = self.position_array(shape, corners=True, do_parallax=True)
                        x = pos[..., 2]
                        y = pos[..., 1]
                        z = pos[..., 0]
                        if numexpr is None:
                            # numpy path
                            chi = numpy.arctan2(y, x)
                            if not self.chiDiscAtPi:
                                numpy.mod(chi, (TWO_PI), out=chi)
                        else:
                            # numexpr path
                            chi = (
                                numexpr.evaluate("arctan2(y, x)")
                                if self.chiDiscAtPi
                                else numexpr.evaluate("arctan2(y, x)%TWO_PI")
                            )
                        corners = numpy.zeros(
                            (shape[0], shape[1], nb_corners, 2), dtype=numpy.float32
                        )
                        if chi.shape[:2] == shape:
                            corners[..., 1] = chi
                        else:
                            corners[: shape[0], : shape[1], :, 1] = chi[
                                : shape[0], : shape[1], :
                            ]
                        if space is not None:
                            if isinstance(unit, UnitFiber):
                                rad = unit.equation(
                                    x,
                                    y,
                                    z,
                                    self.wavelength,
                                    unit.incident_angle,
                                    unit.tilt_angle,
                                    unit.sample_orientation,
                                )
                            else:
                                rad = unit.equation(x, y, z, self.wavelength)
                            if rad.shape[:2] == shape:
                                corners[..., 0] = rad
                            else:
                                corners[: shape[0], : shape[1], :, 0] = rad[
                                    : shape[0], : shape[1], :
                                ]
                    self._cached_array[key] = corners

        res = self._cached_array[key]
        if requested_unit:
            if requested_unit.space == "chi":
                res = res.copy()
                if scale:
                    res[..., 0] = res[..., 1] * requested_unit.scale
                else:
                    res[..., 0] = res[..., 1]
            else:
                if scale:
                    res = res.copy()
                    res[..., 0] *= requested_unit.scale
        return res

    @deprecated
    def cornerArray(self, shape=None):
        """Generate a 4D array of the given shape with (i,j) (radial
        angle 2th, azimuthal angle chi ) for all elements.

        :param shape: expected shape
        :type shape: 2-tuple of integer
        :return: 3d array with shape=(\\*shape,4,2) the two elements are:
           * dim3[0]: radial angle 2th
           * dim3[1]: azimuthal angle chi
        """
        return self.corner_array(shape, unit=units.TTH_RAD, scale=False)

    @deprecated
    def cornerQArray(self, shape=None):
        """
        Generate a 3D array of the given shape with (i,j) (azimuthal
        angle) for all elements.

        :param shape: expected shape
        :type shape: 2-tuple of integer
        :return: 3d array with shape=(\\*shape,4,2) the two elements are (scattering vector q, azimuthal angle chi)
        """
        return self.corner_array(shape, unit=units.Q, use_cython=False, scale=False)

    @deprecated
    def cornerRArray(self, shape=None):
        """
        Generate a 3D array of the given shape with (i,j) (azimuthal
        angle) for all elements.

        :param shape: expected shape
        :type shape: 2-tuple of integer
        :return: 3d array with shape=(\\*shape,4,2) the two elements are (radial distance, azimuthal angle chi)
        """
        return self.corner_array(shape, unit=units.R, use_cython=False, scale=False)

    @deprecated
    def cornerRd2Array(self, shape=None):
        """
        Generate a 3D array of the given shape with (i,j) (azimuthal
        angle) for all elements.

        :param shape: expected shape
        :type shape: 2-tuple of integer
        :return: 3d array with shape=(\\*shape,4,2) the two elements are (reciprocal spacing squared, azimuthal angle chi)
        """
        return self.corner_array(shape, unit=units.RecD2_NM, scale=False)

    def center_array(self, shape=None, unit="2th_deg", scale=True):
        """
        Generate a 2D array of the given shape with (i,j) (radial
        angle ) for all elements.

        :param shape: expected shape
        :type shape: 2-tuple of integer
        :param unit: string like "2th_deg" or an instance of pyFAI.units.Unit
        :param scale: set to False for returning the internal representation
                (S.I. often) which is faster.
        :return: 2d array of given shape
        """

        unit = to_unit(unit)
        key = f"{unit.space}_center"
        ary = self._cached_array.get(key)

        shape = self.get_shape(shape)
        if shape is None:
            logger.error(
                "Shape is neither specified in the method call, "
                "neither in the detector: %s",
                self.detector,
            )

        if (ary is not None) and (ary.shape == shape):
            if scale and unit:
                return ary * unit.scale
            else:
                return ary

        pos = self.position_array(shape, corners=False)
        x = pos[..., 2]
        y = pos[..., 1]
        z = pos[..., 0]

        if isinstance(unit, UnitFiber):
            ary = unit.equation(
                x,
                y,
                z,
                self.wavelength,
                unit.incident_angle,
                unit.tilt_angle,
                unit.sample_orientation,
            )
        else:
            ary = unit.equation(x, y, z, self.wavelength)

        if unit.space == "chi" and not self.chiDiscAtPi:
            numpy.mod(ary, TWO_PI, out=ary)
        self._cached_array[key] = ary
        if scale and unit:
            return ary * unit.scale
        else:
            return ary

    def delta_array(self, shape=None, unit="2th_deg", scale=False):
        """
        Generate a 2D array of the given shape with the delta-radius for all elements.

        :param shape: expected shape
        :type shape: 2-tuple of integer
        :param unit: string like "2th_deg" or an instance of pyFAI.units.Unit
        :param scale: set to False for returning the internal representation
                (S.I. often) which is faster
        :return: 2D array
        """

        unit = to_unit(unit)
        space = f"{unit.space}_delta"
        ary = self._cached_array.get(space)

        shape = self.get_shape(shape)
        if shape is None:
            logger.error(
                "Shape is neither specified in the method call, "
                "neither in the detector: %s",
                self.detector,
            )

        if (ary is not None) and (ary.shape == shape):
            if scale and unit:
                return ary * unit.scale
            else:
                return ary
        center = self.center_array(shape, unit=unit, scale=False)
        corners = self.corner_array(shape, unit=unit, scale=False)
        delta = abs(corners[..., 0] - numpy.atleast_3d(center))
        if space == "chi_delta":
            if numexpr:
                delta = numexpr.evaluate(
                    "where(delta<TWO_PI-delta, delta, TWO_PI-delta)"
                )
            else:
                numpy.minimum(delta, TWO_PI - delta, out=delta)

        ary = delta.max(axis=-1)
        self._cached_array[space] = ary
        if scale and unit:
            return ary * unit.scale
        else:
            return ary

    def delta2Theta(self, shape=None):
        """
        Generate a 2D array of the given shape with the max distance between the center and any corner in 2 theta angle in radians

        :param shape: The shape of the detector array: 2-tuple of integer
        :return: 2D-array containing the max delta angle between a pixel center and any corner in 2theta-angle (rad)
        """
        return self.delta_array(shape, units.TTH, False)

    def deltaChi(self, shape=None, use_cython=True):
        """
        Generate a 2D array of the given shape with the max distance between the center and any corner in chi-angle (rad)

        :param shape: The shape of the detector array: 2-tuple of integer
        :return: 2D-array  containing the max delta angle between a pixel center and any corner in chi-angle (rad)
        """
        key = "chi_delta"
        if self._cached_array.get(key) is None:
            center = self.center_array(shape, unit=CHI_RAD, scale=False)
            corner = self.corner_array(shape, None)
            with self._sem:
                if self._cached_array.get(key) is None:
                    if use_cython and (_geometry is not None):
                        delta = _geometry.calc_delta_chi(center, corner)
                        self._cached_array[key] = delta
                    else:
                        center = numpy.atleast_3d(center)
                        delta = numpy.minimum(
                            ((corner[:, :, :, 1] - center) % TWO_PI),
                            ((center - corner[:, :, :, 1]) % TWO_PI),
                        )
                        self._cached_array[key] = delta.max(axis=-1)
        return self._cached_array[key]

    def deltaQ(self, shape=None):
        """
        Generate a 2D array of the given shape with the max distance between the center
        and any corner in q_vector unit (nm^-1)

        :param shape: The shape of the detector array: 2-tuple of integer
        :return: array 2D containing the max delta Q between a pixel center and any corner in q_vector unit (nm^-1)
        """
        return self.delta_array(shape, units.Q, False)

    def deltaR(self, shape=None):
        """
        Generate a 2D array of the given shape with (i,j) with the max
        distance between the center and any corner in radius unit (m)

        :param shape: The shape of the detector array: 2-tuple of integer
        :return: array 2D containing the max delta Q between a pixel center and any corner in distance (m)
        """
        return self.delta_array(shape, units.R_M, False)

    def deltaRd2(self, shape=None):
        """
        Generate a 2D array of the given shape with the max
        distance between the center and any corner in unit: reciprocal spacing squarred (1/nm^2)

        :param shape: The shape of the detector array: 2-tuple of integer
        :return: array 2D containing the max delta (d*)^2 between a pixel center and any corner in reciprocal spacing squarred (1/nm^2)
        """
        return self.delta_array(shape, units.RecD2_NM, False)

    def array_from_unit(self, shape=None, typ="center", unit=units.TTH, scale=True):
        """
        Generate an array of position in different dimentions (R, Q, 2Theta ...)

        :param shape: shape of the expected array, leave it to None for safety
        :type shape: ndarray.shape
        :param typ: "center", "corner" or "delta"
        :type typ: str
        :param unit: can be any valid unit (found in  units.AZIMUTHAL_UNITS or units.RADIAL_UNITS)
        :type unit: pyFAI.units.Unit or 2-tuple of them (valid only for corner coordinates calculation
        :param scale: set to False for returning the internal representation
                (S.I. often) which is faster
        :return: R, Q or 2Theta array depending on unit
        :rtype: ndarray
        """
        shape = self.get_shape(shape)
        if shape is None:
            logger.error(
                "Shape is neither specified in the method call, "
                "neither in the detector: %s",
                self.detector,
            )

        if typ not in ("center", "corner", "delta"):
            logger.warning("Unknown type of array %s, defaulting to 'center'" % typ)
            typ = "center"
        if typ == "corner" and isinstance(unit, (tuple, list)) and len(unit) == 2:
            unit2 = tuple(to_unit(u) for u in unit)
            unit = unit2[0]
        else:
            unit2 = None
            unit = to_unit(unit)
        meth_name = unit.get(typ)
        if False:  # meth_name and meth_name in dir(Geometry):
            # TODO: clean up this part especially all methods to be called there inside !
            # Could be integrated with cython path once the parallax calculation is performed.
            # Right now this is incompatible with parallax correction.

            # fast path may be available
            out = Geometry.__dict__[meth_name](self, shape)
            if scale and unit:
                out = out * unit.scale
        else:
            # fast path is definitely not available, use the generic formula
            if typ == "center":
                out = self.center_array(shape, unit, scale=scale)
            elif typ == "corner":
                if unit2 is None:
                    out = self.corner_array(shape, unit, scale=scale)
                else:
                    out = self.corner_array(shape, unit2[0], scale=scale)
                    if unit2[1].space != "chi":
                        out1 = self.corner_array(shape, unit2[1], scale=scale)
                        out[..., 1] = out1[..., 0]
            elif typ == "delta":
                out = self.delta_array(shape, unit, scale=scale)
            else:
                logger.error("Unsupported")
        return out

    def sin_incidence(self, d1, d2, path="cython"):
        """
        Calculate the sinus of the incidence angle (alpha) for current pixels (P).
        The poni being the point of normal incidence,
        it's incidence angle is :math:`{\\alpha} = 0` hence :math:`sin({\\alpha}) = 0`.

        Works also for non-flat detectors where the normal of the pixel is considered.

        :param d1: 1d or 2d set of points in pixel coord
        :param d2:  1d or 2d set of points in pixel coord
        :param path: can be "cython", "numexpr" or "numpy" (fallback).
        :return: cosine of the incidence angle
        """

        if self.detector.IS_FLAT:
            p1, p2, _ = self._calc_cartesian_positions(d1, d2, do_parallax=False)
            if (_geometry is not None) and (path == "cython"):
                sina = _geometry.calc_sina(self._dist, p1, p2)
            elif (numexpr is not None) and (path != "numpy"):
                sina = numexpr.evaluate(
                    "sqrt((p1*p1 + p2*p2) / (dist*dist + (p1*p1 + p2*p2)))",
                    local_dict={"dist": self._dist, "p1": p1, "p2": p2},
                )
            else:
                sina = numpy.sqrt(
                    (p1 * p1 + p2 * p2)
                    / (self._dist * self._dist + (p1 * p1 + p2 * p2))
                )
        else:
            cosa = self.cos_incidence(d1, d2, path).clip(0.0, 1.0)
            if numexpr is not None and path != "numpy":
                sina = numexpr.evaluate("sqrt(1.0-cosa*cosa)")
            else:
                sina = numpy.sqrt(1.0 - (cosa * cosa))
        return sina

    def cos_incidence(self, d1, d2, path="cython"):
        """
        Calculate the cosinus of the incidence angle (alpha) for current pixels (P).
        The poni being the point of normal incidence,
        it's incidence angle is :math:`{\\alpha} = 0` hence :math:`cos({\\alpha}) = 1`.

        Works also for non-flat detectors where the normal of the pixel is considered.

        :param d1: 1d or 2d set of points in pixel coord
        :param d2:  1d or 2d set of points in pixel coord
        :param path: can be "cython", "numexpr" or "numpy" (fallback).
        :return: cosine of the incidence angle
        """
        p1, p2, p3 = self._calc_cartesian_positions(d1, d2, do_parallax=False)
        if p3 is not None:
            # case for non-planar detector ...

            # Calculate the sample-pixel vector (center of pixel) and norm it
            z, y, x = self.calc_pos_zyx(
                d0=None, d1=d1, d2=d2, corners=False, do_parallax=False
            )
            t = numpy.zeros((z.size, 3))
            for i, v in enumerate((z, y, x)):
                t[..., i] = v.ravel()
            length = numpy.atleast_2d(numpy.sqrt((t * t).sum(axis=-1))).T
            t /= length
            # extract the 4 corners of each pixel and calculate the cross product of the diagonal to get the normal
            z, y, x = self.calc_pos_zyx(
                d0=None, d1=d1, d2=d2, corners=True, do_parallax=False
            )
            corners = numpy.zeros(z.shape + (3,))
            for i, v in enumerate((z, y, x)):
                corners[..., i] = v
            A = corners[..., 0, :]
            B = corners[..., 1, :]
            C = corners[..., 2, :]
            D = corners[..., 3, :]
            A.shape = -1, 3
            B.shape = -1, 3
            C.shape = -1, 3
            D.shape = -1, 3
            orth = numpy.cross(C - A, D - B)
            # normalize the normal vector
            length = numpy.atleast_2d(numpy.sqrt((orth * orth).sum(axis=-1))).T
            orth /= length
            # calculate the cosine of the vector using the dot product
            cosa = (t * orth).sum(axis=-1).reshape(d1.shape)
        else:
            if (_geometry is not None) and (path == "cython"):
                cosa = _geometry.calc_cosa(self._dist, p1, p2)
            elif (numexpr is not None) and (path != "numpy"):
                cosa = numexpr.evaluate(
                    "dist/sqrt(dist*dist + (p1*p1 + p2*p2))",
                    local_dict={"dist": self._dist, "p1": p1, "p2": p2},
                )
            else:
                cosa = self._dist / numpy.sqrt(
                    self._dist * self._dist + (p1 * p1 + p2 * p2)
                )
        return cosa

    def diffSolidAngle(self, d1, d2):
        """
        Calculate the solid angle of the current pixels (P) versus the PONI (C)

        .. math::

            dOmega = \\frac{Omega(P)}{Omega(C)}
                   = \\frac{A \\cdot cos(a)}{SP^2} \\cdot \\frac{SC^2}{A \\cdot cos(0)}
                   = \\frac{3}{cos(a)}
                   = \\frac{SC^3}{SP^3}

            cos(a) = \\frac{SC}{SP}

        :param d1: 1d or 2d set of points
        :param d2: 1d or 2d set of points (same size&shape as d1)
        :return: solid angle correction array
        """
        ds = 1.0

        # #######################################################
        # Nota: the solid angle correction should be done in flat
        # field correction. Here is dual-correction
        # #######################################################

        if self.spline and self._correct_solid_angle_for_spline:
            max1 = d1.max() + 1
            max2 = d2.max() + 1
            sX = self.spline.splineFuncX(
                numpy.arange(max2 + 1), numpy.arange(max1) + 0.5
            )
            sY = self.spline.splineFuncY(
                numpy.arange(max2) + 0.5, numpy.arange(max1 + 1)
            )
            dX = sX[:, 1:] - sX[:, :-1]
            dY = sY[1:, :] - sY[:-1, :]
            ds = (dX + 1.0) * (dY + 1.0)

        cosa = self._cached_array.get("cos_incidence")
        if cosa is None:
            cosa = self._cached_array["cos_incidence"] = self.cos_incidence(d1, d2)
        dsa = ds * cosa**self._dssa_order
        return dsa

    def solidAngleArray(self, shape=None, order=3, absolute=False, with_checksum=False):
        """Generate an array for the solid angle correction
        given the shape of the detector.

        solid_angle = cos(incidence)^3

        :param shape: shape of the array expected
        :param order: should be 3, power of the formula just obove
        :param absolute: the absolute solid angle is calculated as:
        :param with_checksum: returns the array _and_ its checksum as a 2-tuple

        SA = pix1*pix2/dist^2 * cos(incidence)^3

        """
        shape = self.get_shape(shape)
        if order is True:
            self._dssa_order = 3.0
        else:
            self._dssa_order = float(order)

        key = f"solid_angle#{self._dssa_order}"
        key_crc = f"solid_angle#{self._dssa_order}_crc"
        dssa = self._cached_array.get(key)
        if dssa is None:
            dssa = numpy.fromfunction(self.diffSolidAngle, shape, dtype=numpy.float32)
            self._cached_array[key_crc] = crc32(dssa)
            self._cached_array[key] = dssa

        if absolute:
            # not inplace to avoid mangling  the cache !
            dssa = self.pixel1 * self.pixel2 / (self._dist**2) * dssa
        if with_checksum:
            return (dssa, self._cached_array[key_crc])
        else:
            return dssa

    def get_config(self):
        """
        return the configuration as a dictionnary

        :return: dictionary with the current configuration
        """
        with self._sem:
            # TODO: ponifile should not be used here
            #     if it was only used for IO, it would be better to remove
            #     this function
            poni = PoniFile(data=self)
            return poni.as_dict()

    def _init_from_poni(self, poni:PoniFile) ->None:
        """Init the geometry from a PoniFile instance."""
        if poni.detector is not None:
            self.detector = poni.detector
        if poni.dist is not None:
            self._dist = poni.dist
        if poni.poni1 is not None:
            self._poni1 = poni.poni1
        if poni.poni2 is not None:
            self._poni2 = poni.poni2
        if poni.rot1 is not None:
            self._rot1 = poni.rot1
        if poni.rot2 is not None:
            self._rot2 = poni.rot2
        if poni.rot3 is not None:
            self._rot3 = poni.rot3
        if poni.wavelength is not None:
            self._wavelength = poni.wavelength
        if poni.parallax:
            self.enable_parallax()
        else:
            self.reset()

    def set_config(self, config:dict):
        """
        Set the config of the geometry and of the underlying detector

        :param config: dictionary with the configuration
        :return: itself
        """
        # TODO: ponifile should not be used here
        #     if it was only used for IO, it would be better to remove
        #     this function
        poni = PoniFile(config)
        self._init_from_poni(poni)
        return self

    def save(self, filename:str) -> None:
        """
        Save the geometry parameters.

        :param filename: name of the file where to save the parameters
        :type filename: string
        """
        poni = PoniFile(self)
        try:
            with open(filename, "a") as f:
                poni.write(f)
        except IOError as error:
            logger.error(f"IOError: while writing to file `{filename}`: {error}")

    write = save

    @classmethod
    def sload(cls, filename:str|Path):  # Type annotation is postponed to python 3.14
        """
        A static method combining the constructor and the loader from
        a file

        :param filename: name of the file to load
        :return: instance of Geometry of AzimuthalIntegrator set-up with the parameter from the file.
        """
        inst = cls()
        inst.load(filename)
        return inst

    def load(self, filename:str|Path):  # Type annotation is postponed to python 3.14
        """
        Load the refined parameters from a file.

        :param filename: name of the file to load. Can also be a JSON string with a dict or dict or geometry
        :type filename: string with filename or JSON-serialized dict (i.e. string) or a dictionary or Geometry instance.
        :return: itself with updated parameters
        """
        poni = None
        if isinstance(filename, PoniFile):
            poni = filename
        elif isinstance(filename, (dict, Geometry)):
            poni = PoniFile(data=filename)
        elif isinstance(filename, (str,Path)):
            try:
                if os.path.exists(filename):
                    with open(filename) as f:
                        dico = json.load(f)
                else:
                    dico = json.loads(filename)
            except Exception:
                logger.info("Unable to parse `{filename}` as JSON file, defaulting to PoniParser")
                poni = PoniFile(data=filename)
            else:
                config = integration_config.ConfigurationReader(dico)
                poni = config.pop_ponifile()
        else:
            logger.error("Unable to initialize geometry from %s", filename)
        if poni:
            self._init_from_poni(poni)
        return self

    read = load

    def getPyFAI(self):
        """
        Export geometry setup with the geometry of PyFAI

        Deprecated, please use get/set_config which is cleaner! when it comes to detector specification

        :return: dict with the parameter-set of the PyFAI geometry
        """
        with self._sem:
            out = self.detector.getPyFAI()
            out["dist"] = self._dist
            out["poni1"] = self._poni1
            out["poni2"] = self._poni2
            out["rot1"] = self._rot1
            out["rot2"] = self._rot2
            out["rot3"] = self._rot3
            if self._wavelength:
                out["wavelength"] = self._wavelength
        return out

    def setPyFAI(self, **kwargs):
        """
        set the geometry from a pyFAI-like dict

        Deprecated, please use get/set_config which is cleaner! when it comes to detector specification
        """
        with self._sem:
            for key in ["dist", "poni1", "poni2", "rot1", "rot2", "rot3", "wavelength"]:
                if key in kwargs:
                    setattr(self, key, kwargs.pop(key))

            if "detector" in kwargs:
                self.detector = detectors.Detector.from_dict(kwargs)
            else:
                self.detector = detectors.Detector(
                    pixel1=kwargs.get("pixel1"),
                    pixel2=kwargs.get("pixel2"),
                    splineFile=kwargs.get("splineFile"),
                    max_shape=kwargs.get("max_shape"),
                )
            self.param = [
                self._dist,
                self._poni1,
                self._poni2,
                self._rot1,
                self._rot2,
                self._rot3,
            ]
            self.chiDiscAtPi = (
                True  # position of the discontinuity of chi in radians, pi by default
            )
            self.reset()
            self._oversampling = None
        return self

    def getFit2D(self):
        """
        Export geometry setup with the geometry of Fit2D

        :return: dict with parameters compatible with fit2D geometry
        """
        with self._sem:
            f2d = convert_to_Fit2d(self)
        return f2d._asdict()

    def setFit2D(
        self,
        directDist,
        centerX,
        centerY,
        tilt=0.0,
        tiltPlanRotation=0.0,
        pixelX=None,
        pixelY=None,
        splineFile=None,
        detector=None,
        wavelength=None,
    ):
        """
        Set the Fit2D-like parameter set: For geometry description see
        HPR 1996 (14) pp-240
        https://doi.org/10.1080/08957959608201408

        Warning: Fit2D flips automatically images depending on their file-format.
        By reverse engineering we noticed this behavour for Tiff and Mar345 images (at least).
        To obtaine correct result you will have to flip images using numpy.flipud.

        :param direct: direct distance from sample to detector along the incident beam (in millimeter as in fit2d)
        :param tilt: tilt in degrees
        :param tiltPlanRotation: Rotation (in degrees) of the tilt plan arround the Z-detector axis
                * 0deg -> Y does not move, +X goes to Z<0
                * 90deg -> X does not move, +Y goes to Z<0
                * 180deg -> Y does not move, +X goes to Z>0
                * 270deg -> X does not move, +Y goes to Z>0

        :param pixelX,pixelY: as in fit2d they ar given in micron, not in meter
        :param centerX, centerY: pixel position of the beam center
        :param splineFile: name of the file containing the spline
        :param detector: name of the detector or detector object
        """
        pixelX = pixelX if pixelX is not None else self.detector.pixel2 * 1e6
        pixelY = pixelY if pixelY is not None else self.detector.pixel1 * 1e6
        splineFile = splineFile if splineFile is not None else self.detector.splineFile
        detector = detector if detector is not None else self.detector
        wavelength = (
            wavelength
            if wavelength
            else (self.wavelength * 1e10 if self.wavelength else None)
        )
        poni = convert_from_Fit2d(
            {
                "directDist": directDist,
                "centerX": centerX,
                "centerY": centerY,
                "tilt": tilt,
                "tiltPlanRotation": tiltPlanRotation,
                "pixelX": pixelX,
                "pixelY": pixelY,
                "splineFile": splineFile,
                "detector": detector,
                "wavelength": wavelength,
            }
        )
        with self._sem:
            self._init_from_poni(poni)
        return self

    def setSPD(
        self,
        SampleDistance,
        Center_1,
        Center_2,
        Rot_1=0,
        Rot_2=0,
        Rot_3=0,
        PSize_1=None,
        PSize_2=None,
        splineFile=None,
        BSize_1=1,
        BSize_2=1,
        WaveLength=None,
    ):
        """
        Set the SPD like parameter set: For geometry description see
        Peter Boesecke J.Appl.Cryst.(2007).40, s423–s427

        Basically the main difference with pyFAI is the order of the axis which are flipped

        :param SampleDistance: distance from sample to detector at the PONI (orthogonal projection)
        :param Center_1: pixel position of the PONI along fastest axis
        :param Center_2: pixel position of the PONI along slowest axis
        :param Rot_1: rotation around the fastest axis (x)
        :param Rot_2: rotation around the slowest axis (y)
        :param Rot_3: rotation around the axis ORTHOGONAL to the detector plan
        :param PSize_1: pixel size in meter along the fastest dimention
        :param PSize_2: pixel size in meter along the slowst dimention
        :param splineFile: name of the file containing the spline
        :param BSize_1: pixel binning factor along the fastest dimention
        :param BSize_2: pixel binning factor along the slowst dimention
        :param WaveLength: wavelength used
        """
        # first define the detector
        if splineFile:
            # let's assume the spline file is for unbinned detectors ...
            self.detector = detectors.FReLoN(splineFile)
            self.detector.binning = (int(BSize_2), int(BSize_1))
        elif PSize_1 and PSize_2:
            self.detector = detectors.Detector(PSize_2, PSize_1)
            if BSize_2 > 1 or BSize_1 > 1:
                # set binning factor without changing pixel size
                self.detector._binning = (int(BSize_2), int(BSize_1))

        # then the geometry
        self._dist = float(SampleDistance)
        self._poni1 = float(Center_2) * self.detector.pixel1
        self._poni2 = float(Center_1) * self.detector.pixel2
        # This is WRONG ... correct it
        self._rot1 = Rot_2 or 0
        self._rot2 = Rot_1 or 0
        self._rot3 = -(Rot_3 or 0)
        if Rot_1 or Rot_2 or Rot_3:
            # TODO: one-day
            raise NotImplementedError("rotation axis not yet implemented for SPD")
        # and finally the wavelength
        if WaveLength:
            self.wavelength = float(WaveLength)
        self.reset()
        return self

    def getSPD(self):
        """
        get the SPD like parameter set: For geometry description see
        Peter Boesecke J.Appl.Cryst.(2007).40, s423–s427

        Basically the main difference with pyFAI is the order of the axis which are flipped

        :return: dictionnary with those parameters:
            SampleDistance: distance from sample to detector at the PONI (orthogonal projection)
            Center_1, pixel position of the PONI along fastest axis
            Center_2: pixel position of the PONI along slowest axis
            Rot_1: rotation around the fastest axis (x)
            Rot_2: rotation around the slowest axis (y)
            Rot_3: rotation around the axis ORTHOGONAL to the detector plan
            PSize_1: pixel size in meter along the fastest dimention
            PSize_2: pixel size in meter along the slowst dimention
            splineFile: name of the file containing the spline
            BSize_1: pixel binning factor along the fastest dimention
            BSize_2: pixel binning factor along the slowst dimention
            WaveLength: wavelength used in meter
        """

        res = OrderedDict(
            (
                ("PSize_1", self.detector.pixel2),
                ("PSize_2", self.detector.pixel1),
                ("BSize_1", self.detector.binning[1]),
                ("BSize_2", self.detector.binning[0]),
                ("splineFile", self.detector.splineFile),
                ("Rot_3", None),
                ("Rot_2", None),
                ("Rot_1", None),
                ("Center_2", self._poni1 / self.detector.pixel1),
                ("Center_1", self._poni2 / self.detector.pixel2),
                ("SampleDistance", self.dist),
            )
        )
        if self._wavelength:
            res["WaveLength"] = self._wavelength
        if abs(self.rot1) > 1e-6 or abs(self.rot2) > 1e-6 or abs(self.rot3) > 1e-6:
            logger.warning(
                "Rotation conversion from pyFAI to SPD is not yet implemented"
            )
        return res

    def getImageD11(self, distance_unit="µm", wavelength_unit="nm"):
        """Export the current geometry in ImageD11 format.
        Please refer to the documentation in doc/source/geometry_conversion.rst
        for the orientation and units of those values.

        :param distance_unit: expected units for the distances (also pixel size, µm by default)
        :param wavelength_unit: expected units for the wavelength (nm by default)
        :return: an Ordered dict with those parameters:
            distance 294662.658   #µm
            o11 1
            o12 0
            o21 0
            o22 -1
            tilt_x 0.00000        #rad
            tilt_y -0.013173      #rad
            tilt_z 0.002378       #rad
            wavelength 0.154      #nm
            y_center 1016.328171  #pixels
            y_size 48.0815        #µm
            z_center 984.924425   #pixels
            z_size 46.77648       #µm
        """
        id11 = convert_to_ImageD11(
            self, distance_unit=distance_unit, wavelength_unit=wavelength_unit
        )
        return id11._asdict()

    def setImageD11(self, param, distance_unit="µm", wavelength_unit="nm"):
        """Set the geometry from the parameter set which contains distance,
        o11, o12, o21, o22, tilt_x, tilt_y tilt_z, wavelength, y_center, y_size,
        z_center and z_size.
        Please refer to the documentation in doc/source/geometry_conversion.rst
        for the orientation and units of those values.

        :param param: dict with the values to set.
        :param distance_unit: expected units for the distances (also pixel size, µm by default)
        :param wavelength_unit: expected units for the wavelength (nm by default)

        """
        if "wavelength_unit" not in param:
            param["wavelength_unit"] = wavelength_unit
        if "distance_unit" not in param:
            param["distance_unit"] = distance_unit
        poni = convert_from_ImageD11(param)
        for key in (
            "_detector",
            "_dist",
            "_poni1",
            "_poni2",
            "_rot1",
            "_rot2",
            "_rot3",
            "_wavelength",
        ):
            setattr(self, key, getattr(poni, key))

        # keep detector since it is more precisise than what ImageD11 object contains
        if not (
            poni.detector.pixel1 == self.detector.pixel1
            and poni.detector.pixel2 == self.detector.pixel2
            and poni.detector.orientation == self.detector.orientation
        ):
            self.detector = poni.detector
        self.reset()
        return self

    def getCXI(self):
        """Export the geometry in the CXI format as defined in
        https://raw.githubusercontent.com/cxidb/CXI/master/cxi_file_format.pdf

        :return: dict with the structure of a CXI file to be written into HDF5
        """
        cxi = {"cxi_version": 160}
        if self._wavelength:
            cxi["beam"] = {
                "incident_energy": self.get_energy(),
                "incident_wavelength": self.get_wavelength(),
                # "incident_polarization": #TODO
            }
        detector = {
            "distance": self.dist,
            "x_pixel_size": self.detector.pixel2,
            "y_pixel_size": self.detector.pixel1,
            "description": self.detector.name,
            "mask": self.detector.mask,
        }
        geometry = {"translation": [-self.poni2, -self.poni1, self.dist]}
        # This is the matrix that transforms the sample's orientation to the detector's orientation
        rot = numpy.linalg.inv(self.rotation_matrix())
        # TODO: double check this with CXI gemetry visualizer. Indices could be transposed.
        geometry["orientation"] = [
            rot[1, 1],  # x′ · x,
            rot[1, 0],  # x′ · y,
            rot[1, 2],  # x′ · z,
            rot[0, 1],  # y′ · x,
            rot[0, 0],  # y′ · y,
            rot[0, 2],  # y′ · z]
        ]
        detector["geometry_1"] = geometry
        cxi["detector_1"] = detector
        return cxi

    def setCXI(self, dico):
        """Set the geometry of the azimuthal integrator from a CXI data structure (as dict)

        :param dico: dictionary with CXI information
        """
        detector = dico.get("detector_1", {})
        det = detectors.detector_factory(detector.get("description", "Detector"))
        if "x_pixel_size" in detector:
            det.pixel2 = float(detector["x_pixel_size"])
        if "y_pixel_size" in detector:
            det.pixel1 = float(detector["y_pixel_size"])
        if "mask" in detector:
            det.mask = detector["mask"]
        self.detector = det
        if "distance" in detector:
            self.dist = float(detector["distance"])
        if "beam" in dico:
            beam = dico["beam"]
            if "incident_energy" in beam:
                self.energy = float(beam["incident_energy"])
            if "incident_wavelength" in beam:
                self.wavelength = float(beam["incident_wavelength"])
        if "geometry_1" in detector:
            geo = detector["geometry_1"]
            translation = geo.get("translation", [])
            if len(translation) == 3:
                self.dist = translation[2]
                self.poni1 = -translation[1]
                self.poni2 = -translation[0]
            orientation = geo.get("orientation", [])
            if len(orientation) == 6:
                rot = numpy.zeros((3, 3))
                rot[1, 1] = orientation[0]  # x′ · x,
                rot[1, 0] = orientation[1]  # x′ · y,
                rot[1, 2] = orientation[2]  # x′ · z,
                rot[0, 1] = orientation[3]  # y′ · x,
                rot[0, 0] = orientation[4]  # y′ · y,
                rot[0, 2] = orientation[5]  # y′ · z
                rot[2] = numpy.cross(rot[0], rot[1])
                rot = numpy.linalg.inv(rot)
                rot4 = numpy.identity(4)
                rot4[:3, :3] = rot
                from ..third_party.transformations import euler_from_matrix

                euler = euler_from_matrix(rot4, axes="sxyz")
                self._rot1 = -euler[0]
                self._rot2 = -euler[1]
                self._rot3 = euler[2]
        self.reset()

    def set_param(self, param):
        """set the geometry from a 6-tuple with dist, poni1, poni2, rot1, rot2,
        rot3
        """
        if len(param) == 6:
            self._dist, self._poni1, self._poni2, self._rot1, self._rot2, self._rot3 = (
                param
            )
        elif len(param) == 7:
            (
                self._dist,
                self._poni1,
                self._poni2,
                self._rot1,
                self._rot2,
                self._rot3,
                self.wavelength,
            ) = param
        else:
            raise RuntimeError("Only 6 or 7-uplet are possible")
        self.reset()

    def set_rot_from_quaternion(self, w, x, y, z):
        """Quaternions are convieniant ways to represent 3D rotation
        This method allows to define rot1(left-handed), rot2(left-handed) and
        rot3 (right handed) as definied in the documentation from a quaternion,
        expressed in the right handed (x1, x2, x3) basis set.

        Uses the transformations-library from C. Gohlke

        :param w: Real part of the quaternion (correspond to cos alpha/2)
        :param x: Imaginary part of the quaternion, correspond to u1*sin(alpha/2)
        :param y: Imaginary part of the quaternion, correspond to u2*sin(alpha/2)
        :param z: Imaginary part of the quaternion, correspond to u3*sin(alpha/2)
        """
        from ..third_party.transformations import euler_from_quaternion

        euler = euler_from_quaternion((w, x, y, z), axes="sxyz")
        self._rot1 = -euler[0]
        self._rot2 = -euler[1]
        self._rot3 = euler[2]

    def quaternion(self, param=None):
        """Calculate the quaternion associated to the current rotations
        from rot1, rot2, rot3.

        Uses the transformations-library from C. Gohlke

        :param param: use this set of parameters instead of the default one.
        :return: numpy array with 4 elements [w, x, y, z]
        """
        from ..third_party.transformations import quaternion_from_euler

        if param is None:
            rot1 = self.rot1
            rot2 = self.rot2
            rot3 = self.rot3
        else:
            rot1 = param[3]
            rot2 = param[4]
            rot3 = param[5]

        return quaternion_from_euler(-rot1, -rot2, rot3, axes="sxyz")

    def make_headers(self, type_="list"):
        """Create a configuration / header for the integrated data

        :param type: can be "list" or "dict"
        :return: the header with the proper format
        """
        res = None
        if type_ == "dict":
            res = self.getPyFAI()
        else:  # type_ == "list":
            f2d = self.getFit2D()
            res = [
                "== pyFAI calibration ==",
                "Distance Sample to Detector: %s m" % self.dist,
                "PONI: %.3e, %.3e m" % (self.poni1, self.poni2),
                "Rotations: %.6f %.6f %.6f rad" % (self.rot1, self.rot2, self.rot3),
                "",
                "== Fit2d calibration ==",
                "Distance Sample-beamCenter: %.3f mm" % f2d["directDist"],
                "Center: x=%.3f, y=%.3f pix" % (f2d["centerX"], f2d["centerY"]),
                "Tilt: %.3f deg  TiltPlanRot: %.3f deg"
                % (f2d["tilt"], f2d["tiltPlanRotation"]),
                "",
                str(self.detector),
                "   Detector has a mask: %s " % (self.detector.mask is not None),
                "   Detector has a dark current: %s "
                % (self.detector.darkcurrent is not None),
                "   detector has a flat field: %s "
                % (self.detector.flatfield is not None),
                "",
            ]

            if self._wavelength is not None:
                res.append("Wavelength: %s m" % self._wavelength)
        return res

    def setChiDiscAtZero(self):
        """
        Set the position of the discontinuity of the chi axis between
        0 and 2pi.  By default it is between pi and -pi
        """
        if self.chiDiscAtPi is False:
            return
        with self._sem:
            self.chiDiscAtPi = False
            self._cached_array["chi_center"] = None
            for key in list(self._cached_array.keys()):
                if isinstance(key, str) and "corner" in key:
                    self._cached_array[key] = None

    def setChiDiscAtPi(self):
        """
        Set the position of the discontinuity of the chi axis between
        -pi and +pi.  This is the default behavour
        """
        if self.chiDiscAtPi is True:
            return
        with self._sem:
            self.chiDiscAtPi = True
            self._cached_array["chi_center"] = None
            for key in list(self._cached_array.keys()):
                if isinstance(key, str) and "corner" in key:
                    self._cached_array[key] = None

    @deprecated
    def setOversampling(self, iOversampling):
        """
        set the oversampling factor
        """
        if self._oversampling is None:
            lastOversampling = 1.0
        else:
            lastOversampling = float(self._oversampling)

        self._oversampling = iOversampling
        self.reset()
        self.pixel1 /= self._oversampling / lastOversampling
        self.pixel2 /= self._oversampling / lastOversampling

    @deprecated
    def oversampleArray(self, myarray):
        origShape = myarray.shape
        origType = myarray.dtype
        new = numpy.zeros(
            (origShape[0] * self._oversampling, origShape[1] * self._oversampling)
        ).astype(origType)
        for i in range(self._oversampling):
            for j in range(self._oversampling):
                new[i :: self._oversampling, j :: self._oversampling] = myarray
        return new

    def polarization(
        self,
        shape=None,
        factor=None,
        axis_offset=0,
        with_checksum=False,
        path="numexpr",
    ):
        """
        Calculate the polarization correction accoding to the
        polarization factor:

        * If the polarization factor is None,
            the correction is not applied (returns 1)
        * If the polarization factor is 0 (circular polarization),
            the correction correspond to (1+(cos2θ)^2)/2
        * If the polarization factor is 1 (linear horizontal polarization),
            there is no correction in the vertical plane  and a node at 2th=90, chi=0
        * If the polarization factor is -1 (linear vertical polarization),
            there is no correction in the horizontal plane and a node at 2th=90, chi=90
        * If the polarization is elliptical, the polarization factor varies between -1 and +1.

        The axis_offset parameter allows correction for the misalignement of
        the polarization plane (or ellipse main axis) and the the detector's X axis.

        :param shape: the shape of the array,
                    can be guessed most of the time from the detector definition
        :param factor: (Ih-Iv)/(Ih+Iv): varies between 0 (circular/random polarization)
                    and 1 (where division by 0 could occure at 2th=90, chi=0)
        :param axis_offset: Angle between the polarization main axis and
                            detector's X direction (in radians !!!)
        :param with_checksum: calculate also the checksum (used with OpenCL integration)
        :param path: set to numpy to enforce the use of numpy, else uses numexpr (mutithreaded)
        :return: 2D array with polarization correction (normalization) array
                 or namedtuple if with_checksum


        """

        shape = self.get_shape(shape)
        if shape is None:
            raise RuntimeError(
                ("You should provide a shape if the geometry is not yet initialized")
            )
        if factor is None:
            if with_checksum:
                one = numpy.ones(shape, dtype=numpy.float32)
                return PolarizationArray(one, crc32(one))
            else:
                return numpy.ones(shape, dtype=numpy.float32)
        elif (factor is True) and (self._LAST_POLARIZATION in self._cached_array):
            pol = self._cached_array[self._LAST_POLARIZATION]
            return pol if with_checksum else pol.array
        if isinstance(factor, PolarizationDescription):
            desc = factor
            factor, axis_offset = desc
        elif isinstance(factor, list) and len(factor) == 2:
            desc = PolarizationDescription(*factor)
            factor, axis_offset = desc
        else:
            factor = float(factor)
            axis_offset = float(axis_offset)
            desc = PolarizationDescription(factor, axis_offset)
        pol = self._cached_array.get(desc)
        if pol is None or (pol.array.shape != shape):
            tth = self.center_array(shape, unit=TTH_RAD, scale=False)
            chi = self.center_array(shape, unit=CHI_RAD, scale=False)
            with self._sem:
                if pol is None or (pol.array.shape != shape):
                    if path == "numexpr" and numexpr:
                        pola = numexpr.evaluate(
                            "0.5 * (1.0 + cos(tth)**2 - factor * cos(2.0 * (chi + axis_offset)) * (1.0 - cos(tth)**2))"
                        )
                    else:
                        cos2_tth = numpy.cos(tth) ** 2
                        pola = 0.5 * (
                            1.0
                            + cos2_tth
                            - factor
                            * numpy.cos(2.0 * (chi + axis_offset))
                            * (1.0 - cos2_tth)
                        )
                    pola = pola.astype(numpy.float32)
                    polc = crc32(pola)
                    pol = PolarizationArray(pola, polc)
                    self._cached_array[desc] = pol
        self._cached_array[self._LAST_POLARIZATION] = pol
        return pol if with_checksum else pol.array

    def calc_transmission(self, t0, shape=None):
        """
        Defines the absorption correction for a phosphor screen or a scintillator
        from t0, the normal transmission of the screen.

        .. math::

            Icor = \\frac{Iobs(1-t0)}{1-exp(ln(t0)/cos(incidence))}

            let_t = \\frac{1-exp(ln(t0)/cos(incidence))}{1 - t0}

        See reference on:
        J. Appl. Cryst. (2002). 35, 356–359 G. Wu et al.  CCD phosphor

        :param t0: value of the normal transmission (from 0 to 1)
        :param shape: shape of the array
        :return: flatfield to correct for transmission correction.
        """
        shape = self.get_shape(shape)
        if t0 < 0 or t0 > 1:
            logger.error("Impossible value for normal transmission: %s", t0)
            return

        with self._sem:
            if t0 == self._transmission_normal:
                transmission_corr = self._cached_array.get("transmission_corr")
                if (shape is None) or (
                    transmission_corr is not None and shape == transmission_corr.shape
                ):
                    return transmission_corr

            if shape is None:
                raise RuntimeError(
                    (
                        "You should provide a shape if the"
                        " geometry is not yet initiallized"
                    )
                )

        with self._sem:
            self._transmission_normal = t0
            cosa = self._cached_array.get("cos_incidence")
            if cosa is None:
                cosa = numpy.fromfunction(
                    self.cos_incidence, shape, dtype=numpy.float32
                )
                self._cached_array["cos_incidence"] = cosa
            transmission_corr = (1.0 - numpy.exp(numpy.log(t0) / cosa)) / (1 - t0)
            self._cached_array["transmission_crc"] = crc32(transmission_corr)
            self._cached_array["transmission_corr"] = transmission_corr

        return transmission_corr

    def reset(self, collect_garbage=True):
        """
        reset most arrays that are cached: used when a parameter changes.

        :param collect_garbage: set to False to prevent garbage collection, faster
        """
        self.param = [
            self._dist,
            self._poni1,
            self._poni2,
            self._rot1,
            self._rot2,
            self._rot3,
        ]
        self._transmission_normal = None
        self._cached_array = {}
        if collect_garbage:
            gc.collect()

    def calcfrom1d(
        self,
        tth,
        intensity,
        shape=None,
        mask=None,
        dim1_unit=units.TTH,
        correctSolidAngle=True,
        dummy=0.0,
        polarization_factor=None,
        polarization_axis_offset=0,
        dark=None,
        flat=None,
    ):
        """
        Computes a 2D image from a 1D integrated profile

        :param tth: 1D array with radial unit, this array needs to be ordered
        :param intensity: scattering intensity, corresponding intensity
        :param shape: shape of the image (if not defined by the detector)
        :param dim1_unit: unit for the "tth" array
        :param correctSolidAngle:
        :param dummy: value for masked pixels
        :param polarization_factor: set to true to use previously used value
        :param polarization_axis_offset: axis_offset to be send to the polarization method
        :param dark: dark current correction
        :param flat: flatfield corrction
        :return: 2D image reconstructed

        """
        dim1_unit = to_unit(dim1_unit)
        tth = tth / dim1_unit.scale

        if shape is None:
            shape = self.detector.max_shape

        ttha = self.center_array(shape, unit=dim1_unit, scale=False)
        calcimage = numpy.interp(ttha.ravel(), tth, intensity)
        calcimage.shape = shape
        if correctSolidAngle:
            calcimage *= self.solidAngleArray(shape)
        if polarization_factor is not None:
            calcimage *= self.polarization(
                shape,
                polarization_factor,
                axis_offset=polarization_axis_offset,
                with_checksum=False,
            )
        if flat is not None:
            if flat.shape != tuple(shape):
                raise RuntimeError("flat shape does not match")
            calcimage *= flat
        if dark is not None:
            if dark.shape != tuple(shape):
                raise RuntimeError("dark shape does not match")
            calcimage += dark
        if mask is not None:
            if mask.shape != tuple(shape):
                raise RuntimeError("mask shape does not match")
            calcimage[numpy.where(mask)] = dummy
        return calcimage

    def calcfrom2d(
        self,
        intensity,
        tth,
        chi,
        shape=None,
        mask=None,
        dim1_unit=units.TTH,
        dim2_unit=units.CHI_DEG,
        correctSolidAngle=True,
        dummy=0.0,
        polarization_factor=None,
        polarization_axis_offset=0,
        dark=None,
        flat=None,
    ):
        """
        Computes a 2D image from a cake / 2D integrated image

        :param intensity: scattering intensity, as an image n_tth, n_chi
        :param tth: 1D array with radial unit, this array needs to be ordered
        :param chi: 1D array with azimuthal unit, this array needs to be ordered
        :param shape: shape of the image (if not defined by the detector)
        :param dim1_unit: unit for the "tth" array
        :param dim2_unit: unit for the "chi" array
        :param correctSolidAngle:
        :param dummy: value for masked pixels
        :param polarization_factor: set to true to use previously used value
        :param polarization_axis_offset: axis_offset to be send to the polarization method
        :param dark: dark current correction
        :param flat: flatfield corrction
        :return: 2D image reconstructed

        """
        dim1_unit = to_unit(dim1_unit)
        dim2_unit = to_unit(dim2_unit)
        tth = numpy.ascontiguousarray(tth, numpy.float64) / dim1_unit.scale
        chi = numpy.ascontiguousarray(chi, numpy.float64) / dim2_unit.scale
        if shape is None:
            shape = self.detector.max_shape
<<<<<<< HEAD
        try:
            ttha = self.__getattribute__(dim1_unit.center)(shape)
        except Exception:
            raise RuntimeError("in pyFAI.Geometry.calcfrom2d: " +
                               str(dim1_unit) + " not (yet?) Implemented")
        chia = self.center_array(shape, unit=CHI_RAD, scale=False)
=======
        ttha = self.center_array(shape, unit=dim1_unit, scale=False)
        chia = self.center_array(shape, unit=dim2_unit, scale=False)
>>>>>>> fea0cf95

        built_mask = numpy.ones(shape, dtype=numpy.int8)
        empty_data = numpy.zeros(shape, dtype=numpy.float32)

        from ..ext.inpainting import polar_interpolate

        calcimage = polar_interpolate(
            empty_data,
            mask=built_mask,
            radial=ttha,
            azimuthal=chia,
            polar=intensity,
            rad_pos=tth,
            azim_pos=chi,
        )
        if correctSolidAngle:
            calcimage *= self.solidAngleArray(shape)
        if polarization_factor is not None:
            calcimage *= self.polarization(
                shape,
                polarization_factor,
                axis_offset=polarization_axis_offset,
                with_checksum=False,
            )
        if flat is not None:
            if flat.shape != tuple(shape):
                raise RuntimeError("flat shape does not match")
            calcimage *= flat
        if dark is not None:
            if dark.shape != tuple(shape):
                raise RuntimeError("dark shape does not match")
            calcimage += dark
        if mask is not None:
            if mask.shape != tuple(shape):
                raise RuntimeError("mask shape does not match")
            calcimage[numpy.where(mask)] = dummy
        return calcimage

    def promote(
        self, type_="pyFAI.integrator.azimuthal.AzimuthalIntegrator", kwargs=None
    ):
        """Promote this instance into one of its derived class (deep copy like)

        :param type_: Fully qualified name of the class to promote to, or the class itself
        :param kwargs: extra kwargs to be passed to the class constructor
        :return: class instance which derives from Geometry with the same config as the current instance

        Likely to raise ImportError/ValueError
        """
        GeometryClass = self.__class__.__mro__[-2]
        # should be pyFAI.geometry.core.Geometry
        if isinstance(type_, str):
            if "." not in type_:
                if type_ in self.PROMOTION:
                    type_ = self.PROMOTION[type_]
            import importlib

            modules = type_.split(".")
            module_name = ".".join(modules[:-1])
            module = importlib.import_module(module_name)
            klass = module.__getattribute__(modules[-1])
        elif isinstance(type_, type):
            klass = type_
        else:
            raise ValueError(
                "`type_` must be a class (or class name) of a Geometry derived class"
            )

        if kwargs is None:
            kwargs = {}
        else:
            kwargs = copy.copy(kwargs)
        with self._sem:
            if klass.__mro__[-2] == GeometryClass:
                "Ensure the provided class actually derives from Geometry"
                kwargs["detector"] = copy.deepcopy(self.detector)
                new = klass(**kwargs)
            else:
                raise ValueError("Bad FQN class, it must be a Geometry derivative")

            for key in self._UNMUTABLE_ATTRS:
                new.__setattr__(key, self.__getattribute__(key))
        # TODO: replace param with a property, see #2300
        new.param = [new._dist, new._poni1, new._poni2, new._rot1, new._rot2, new._rot3]
        return new

    def __copy__(self):
        """:return: a shallow copy of itself."""
        new = self.__class__(detector=self.detector)
        for key in self._UNMUTABLE_ATTRS:
            new.__setattr__(key, self.__getattribute__(key))
        new.param = [new._dist, new._poni1, new._poni2, new._rot1, new._rot2, new._rot3]
        new._cached_array = self._cached_array.copy()
        return new

    def __deepcopy__(self, memo=None):
        """deep copy helper function

        :param memo: dict with modified objects
        :return: a deep copy of itself."""
        if memo is None:
            memo = {}
        new = self.__class__()
        memo[id(self)] = new
        new_det = self.detector.__deepcopy__(memo)
        new.detector = new_det

        for key in self._UNMUTABLE_ATTRS:
            old_value = self.__getattribute__(key)
            memo[id(old_value)] = old_value
            new.__setattr__(key, old_value)
        new_param = [new._dist, new._poni1, new._poni2, new._rot1, new._rot2, new._rot3]
        memo[id(self.param)] = new_param
        new.param = new_param
        cached = {}
        memo[id(self._cached_array)] = cached
        for key, old_value in self._cached_array.copy().items():
            if "copy" in dir(old_value):
                new_value = old_value.copy()
                memo[id(old_value)] = new_value
        new._cached_array = cached
        return new

    def __eq__(self, other):
        """Checks two geometries are equivalent.

        Typing will wait python 3.14"""
        for key in self._UNMUTABLE_ATTRS+("parallax","detector", "orientation"):
            try:
                here =  self.__getattribute__(key)
                there = other.__getattribute__(key)
            except Exception:
                return False
            if here != there:
                return False
        return True

    def rotation_matrix(self, param:list|numpy.ndarray=None):
        """Compute and return the detector tilts as a single rotation matrix

        Corresponds to rotations about axes 1 then 2 then 3 (=> 0 later on)
        For those using `spd` (PB = Peter Boesecke), tilts relate to
        this system (JK = Jerome Kieffer) as follows:
        JK1 = PB2 (Y)
        JK2 = PB1 (X)
        JK3 = PB3 (Z)
        ...slight differences will result from the order
        FIXME: make backwards and forwards converter helper function

        axis1 is  vertical and perpendicular to beam
        axis2 is  horizontal and perpendicular to beam
        axis3  is along the beam, becomes axis0
        see:
        http://pyfai.readthedocs.io/en/latest/geometry.html#detector-position
        or ../doc/source/img/PONI.png

        :param param: list of geometry parameters, defaults to self.param
                      uses elements [3],[4],[5]
        :type param: list of float
        :return: rotation matrix
        :rtype: 3x3 float array
        """
        if param is None:
            param = self.param
        cos_rot1 = cos(param[3])
        cos_rot2 = cos(param[4])
        cos_rot3 = cos(param[5])
        sin_rot1 = sin(param[3])
        sin_rot2 = sin(param[4])
        sin_rot3 = sin(param[5])

        # Rotation about axis 1: Note this rotation is left-handed
        rot1 = numpy.array(
            [[1.0, 0.0, 0.0], [0.0, cos_rot1, sin_rot1], [0.0, -sin_rot1, cos_rot1]]
        )
        # Rotation about axis 2. Note this rotation is left-handed
        rot2 = numpy.array(
            [[cos_rot2, 0.0, -sin_rot2], [0.0, 1.0, 0.0], [sin_rot2, 0.0, cos_rot2]]
        )
        # Rotation about axis 3: Note this rotation is right-handed
        rot3 = numpy.array(
            [[cos_rot3, -sin_rot3, 0.0], [sin_rot3, cos_rot3, 0.0], [0.0, 0.0, 1.0]]
        )
        rotation_matrix = numpy.dot(numpy.dot(rot3, rot2), rot1)  # 3x3 matrix

        return rotation_matrix

    def guess_npt_rad(self):
        """calculate the number of pixels from the beam-center to the corner the further away from it.

        :return: this distance as a number of pixels.

        It is a good guess of the number of bins to be used without oversampling too much the data for azimuthal integration
        """
        if self.detector.shape is None:
            raise RuntimeError("Detector does not define its shape")
        with self._sem:
            f2d = convert_to_Fit2d(self)
        x = numpy.atleast_2d([0, self.detector.shape[-1]]) - f2d.centerX
        y = numpy.atleast_2d([0, self.detector.shape[0]]).T - f2d.centerY
        r = ((x**2 + y**2) ** 0.5).max()
        return int(r)

    def enable_parallax(self,
                        activate:bool=True,
                        sensor_material:str=None,
                        sensor_thickness:float|None=None):
        """Method to activate parallax correction

        :param activate: set to False to disable parralax correction
        :param sensor_material: provide the name of the sensor material,
                                by default use the one definined in the detector
        :param sensor_thickness: provide the name of the sensor thickness,
                                by default use the one definined in the detector
        """

        if activate:
            if sensor_material is None and self.detector.sensor:
                sensor_config = self.detector.sensor
            else:
                from ..detectors.sensors import SensorConfig
                sensor_config = SensorConfig.from_dict({"material": sensor_material,
                                                 "thickness":sensor_thickness})
            mu = sensor_config.material.mu(energy=self.energy, unit="m")
            if sensor_config.thickness:
                sensor = ThinSensor(thickness=sensor_config.thickness, mu=mu)
            else:
                sensor = ThickSensor(mu=mu)
            self.parallax = Parallax(sensor)
        else:
            self._parallax = None
            self.reset()

    # ############################################
    # Accessors and public properties of the class
    # ############################################
    def get_shape(self, shape=None):
        """Guess what is the best shape ....

        :param shape: force this value (2-tuple of int)
        :return: 2-tuple of int
        """
        if shape is None:
            shape = self.detector.shape
        if shape is None:
            for ary in self._cached_array.values():
                if ary is not None:
                    if hasattr(ary, "shape"):
                        shape = ary.shape[:2]
                    elif hasattr(ary, "array"):
                        shape = ary.array.shape[:2]
                    break
        return shape

    def set_dist(self, value):
        if isinstance(value, float):
            self._dist = value
        else:
            self._dist = float(value)
        self.reset()

    def get_dist(self):
        return self._dist

    dist = property(get_dist, set_dist)

    def set_poni1(self, value):
        if isinstance(value, float):
            self._poni1 = value
        elif isinstance(value, (tuple, list)):
            self._poni1 = float(value[0])
        else:
            self._poni1 = float(value)
        self.reset()

    def get_poni1(self):
        return self._poni1

    poni1 = property(get_poni1, set_poni1)

    def set_poni2(self, value):
        if isinstance(value, float):
            self._poni2 = value
        elif isinstance(value, (tuple, list)):
            self._poni2 = float(value[0])
        else:
            self._poni2 = float(value)
        self.reset()

    def get_poni2(self):
        return self._poni2

    poni2 = property(get_poni2, set_poni2)

    def set_rot1(self, value):
        if isinstance(value, float):
            self._rot1 = value
        elif isinstance(value, (tuple, list)):
            self._rot1 = float(value[0])
        else:
            self._rot1 = float(value)
        self.reset()

    def get_rot1(self):
        return self._rot1

    rot1 = property(get_rot1, set_rot1)

    def set_rot2(self, value):
        if isinstance(value, float):
            self._rot2 = value
        elif isinstance(value, (tuple, list)):
            self._rot2 = float(value[0])
        else:
            self._rot2 = float(value)
        self.reset()

    def get_rot2(self):
        return self._rot2

    rot2 = property(get_rot2, set_rot2)

    def set_rot3(self, value):
        if isinstance(value, float):
            self._rot3 = value
        elif isinstance(value, (tuple, list)):
            self._rot3 = float(value[0])
        else:
            self._rot3 = float(value)
        self.reset()

    def get_rot3(self):
        return self._rot3

    rot3 = property(get_rot3, set_rot3)

    def set_wavelength(self, value):
        "Set the wavelength in meter!"
        old_wl = self._wavelength
        if isinstance(value, float):
            self._wavelength = value
        elif isinstance(value, (tuple, list)):
            self._wavelength = float(value[0])
        else:
            self._wavelength = float(value)
        qa = dqa = q_corner = None
        if old_wl and self._wavelength:
            if self._cached_array.get("q_center") is not None:
                qa = self._cached_array["q_center"] * old_wl / self._wavelength

            q_corner = self._cached_array.get("q_corner")
            if q_corner is not None:
                q_corner[..., 0] = q_corner[..., 0] * old_wl / self._wavelength

        self.reset()
        # restore updated values
        self._cached_array["q_delta"] = dqa
        self._cached_array["q_center"] = qa
        self._cached_array["q_corner"] = q_corner

    def get_wavelength(self):
        return self._wavelength

    wavelength = property(get_wavelength, set_wavelength)

    def get_energy(self):
        if self._wavelength:
            return 1e-10 * CONST_hc / self._wavelength

    def set_energy(self, energy):
        "Set the energy in keV"
        wavlength = 1e-10 * CONST_hc / energy
        self.set_wavelength(wavlength)

    energy = property(get_energy, set_energy)

    def get_ttha(self):
        return self._cached_array.get("2th_center")

    def set_ttha(self, _):
        logger.error("You are not allowed to modify 2theta array")

    def del_ttha(self):
        self._cached_array["2th_center"] = None

    ttha = property(get_ttha, set_ttha, del_ttha, "2theta array in cache")

    def get_chia(self):
        return self._cached_array.get("chi_center")

    def set_chia(self, _):
        logger.error("You are not allowed to modify chi array")

    def del_chia(self):
        self._cached_array["chi_center"] = None

    chia = property(get_chia, set_chia, del_chia, "chi array in cache")

    def get_dssa(self):
        key = "solid_angle#%s" % (self._dssa_order)
        return self._cached_array.get(key)

    def set_dssa(self, _):
        logger.error("You are not allowed to modify solid angle array")

    def del_dssa(self):
        self._cached_array["solid_angle#%s" % (self._dssa_order)] = None
        self._cached_array["solid_angle#%s_crc" % (self._dssa_order)] = None

    dssa = property(get_dssa, set_dssa, del_dssa, "solid angle array in cache")

    def get_qa(self):
        return self._cached_array.get("q_center")

    def set_qa(self, _):
        logger.error("You are not allowed to modify Q array")

    def del_qa(self):
        self._cached_array["q_center"] = None

    qa = property(get_qa, set_qa, del_qa, "Q array in cache")

    def get_ra(self):
        return self._cached_array.get("r_center")

    def set_ra(self, _):
        logger.error("You are not allowed to modify R array")

    def del_ra(self):
        self.self._cached_array["r_center"] = None

    ra = property(get_ra, set_ra, del_ra, "R array in cache")

    def get_pixel1(self):
        return self.detector.pixel1

    def set_pixel1(self, pixel1):
        self.detector.pixel1 = pixel1

    pixel1 = property(get_pixel1, set_pixel1)

    def get_pixel2(self):
        return self.detector.pixel2

    def set_pixel2(self, pixel2):
        self.detector.pixel2 = pixel2

    pixel2 = property(get_pixel2, set_pixel2)

    def get_splineFile(self):
        return self.detector.splineFile

    def set_splineFile(self, splineFile):
        self.detector.splineFile = splineFile

    splineFile = property(get_splineFile, set_splineFile)

    def get_spline(self):
        return self.detector.spline

    def set_spline(self, spline):
        self.detector.spline = spline

    spline = property(get_spline, set_spline)

    def get_correct_solid_angle_for_spline(self):
        return self._correct_solid_angle_for_spline

    def set_correct_solid_angle_for_spline(self, value):
        v = bool(value)
        with self._sem:
            if v != self._correct_solid_angle_for_spline:
                self._dssa = None
                self._correct_solid_angle_for_spline = v

    correct_SA_spline = property(
        get_correct_solid_angle_for_spline, set_correct_solid_angle_for_spline
    )

    def set_maskfile(self, maskfile):
        self.detector.set_maskfile(maskfile)

    def get_maskfile(self):
        return self.detector.get_maskfile()

    maskfile = property(get_maskfile, set_maskfile)

    def set_mask(self, mask):
        self.detector.set_mask(mask)

    def get_mask(self):
        return self.detector.get_mask()

    mask = property(get_mask, set_mask)

    @property
    def parallax(self):
        return self._parallax

    @parallax.setter
    def parallax(self, value):
        if value is not None and not isinstance(value, Parallax):
            raise RuntimeError("set_parallax requires a Parallax instance")
        self._parallax = value
        self.reset()

    get_parallax = deprecated(
        parallax.fget,
        reason="property",
        replacement="parallax",
        since_version="2025.08",
    )
    set_parallax = deprecated(
        parallax.fset,
        reason="property",
        replacement="parallax",
        since_version="2025.08",
    )

    # Property to provide _dssa and _dssa_crc and so one to maintain the API
    @property
    def _dssa(self):
        key = "solid_angle#%s" % (self._dssa_order)
        return self._cached_array.get(key)

    @property
    def _dssa_crc(self):
        key = "solid_angle#%s_crc" % (self._dssa_order)
        return self._cached_array.get(key)

    @property
    def _cosa(self):
        return self._cached_array.get("cos_incidence")

    @property
    def _transmission_crc(self):
        return self._cached_array.get("transmission_crc")

    @property
    def _transmission_corr(self):
        return self._cached_array.get("transmission_corr")

    def __getnewargs_ex__(self):
        "Helper function for pickling geometry"
        return (
            self.dist,
            self.poni1,
            self.poni2,
            self.rot1,
            self.rot2,
            self.rot3,
            self.pixel1,
            self.pixel2,
            self.splineFile,
            self.detector,
            self.wavelength,
        ), {}

    def __getstate__(self):
        """Helper function for pickling geometry

        :return: the state of the object
        """

        state_blacklist = ("_sem",)
        state = self.__dict__.copy()
        for key in state_blacklist:
            if key in state:
                del state[key]
        return state

    def __setstate__(self, state):
        """Helper function for unpickling geometry

        :param state: the state of the object
        """
        for statekey, statevalue in state.items():
            setattr(self, statekey, statevalue)
        self._sem = threading.Semaphore()<|MERGE_RESOLUTION|>--- conflicted
+++ resolved
@@ -40,11 +40,7 @@
 __contact__ = "Jerome.Kieffer@ESRF.eu"
 __license__ = "MIT"
 __copyright__ = "European Synchrotron Radiation Facility, Grenoble, France"
-<<<<<<< HEAD
-__date__ = "04/09/2025"
-=======
 __date__ = "26/09/2025"
->>>>>>> fea0cf95
 __status__ = "production"
 __docformat__ = "restructuredtext"
 
@@ -67,16 +63,11 @@
 from ..utils.decorators import deprecated
 from ..utils import crc32, deg2rad, ParallaxNotImplemented
 from .. import utils
-<<<<<<< HEAD
-from ..io import ponifile, integration_config
-from ..units import CONST_hc, to_unit, UnitFiber, CHI_RAD, TTH_RAD
-=======
 from ..io import integration_config
 from ..io.ponifile import PoniFile
 from ..units import CONST_hc, to_unit, UnitFiber, CHI_RAD, TTH_RAD
 from ..parallax import Parallax, ThickSensor, ThinSensor
 
->>>>>>> fea0cf95
 TWO_PI = 2.0 * pi
 
 logger = logging.getLogger(__name__)
@@ -774,15 +765,11 @@
         """
         return self.tth(d1 - 0.5, d2 - 0.5)
 
-<<<<<<< HEAD
-    @deprecated(reason="not so precise", replacement="center_array('2th_rad')", since_version="2025.09")
-=======
     @deprecated(
         reason="not so precise",
         replacement="center_array('2th_rad')",
         since_version="2025.09",
     )
->>>>>>> fea0cf95
     def twoThetaArray(self, shape=None):
         """Generate an array of two-theta(i,j) in radians for each pixel in detector
 
@@ -857,15 +844,11 @@
         """
         return self.chi(d1 - 0.5, d2 - 0.5)
 
-<<<<<<< HEAD
-    @deprecated(reason="not so precise", replacement="center_array('chi_rad')", since_version="2025.09")
-=======
     @deprecated(
         reason="not so precise",
         replacement="center_array('chi_rad')",
         since_version="2025.09",
     )
->>>>>>> fea0cf95
     def chiArray(self, shape=None):
         """Generate an array of azimuthal angle chi(i,j) for all elements in the detector.
 
@@ -2521,17 +2504,8 @@
         chi = numpy.ascontiguousarray(chi, numpy.float64) / dim2_unit.scale
         if shape is None:
             shape = self.detector.max_shape
-<<<<<<< HEAD
-        try:
-            ttha = self.__getattribute__(dim1_unit.center)(shape)
-        except Exception:
-            raise RuntimeError("in pyFAI.Geometry.calcfrom2d: " +
-                               str(dim1_unit) + " not (yet?) Implemented")
-        chia = self.center_array(shape, unit=CHI_RAD, scale=False)
-=======
         ttha = self.center_array(shape, unit=dim1_unit, scale=False)
         chia = self.center_array(shape, unit=dim2_unit, scale=False)
->>>>>>> fea0cf95
 
         built_mask = numpy.ones(shape, dtype=numpy.int8)
         empty_data = numpy.zeros(shape, dtype=numpy.float32)
