--- conflicted
+++ resolved
@@ -40,11 +40,7 @@
 __contact__ = "Jerome.Kieffer@ESRF.eu"
 __license__ = "MIT"
 __copyright__ = "European Synchrotron Radiation Facility, Grenoble, France"
-<<<<<<< HEAD
 __date__ = "17/11/2025"
-=======
-__date__ = "15/11/2025"
->>>>>>> 29b74c7a
 __status__ = "production"
 __docformat__ = "restructuredtext"
 
