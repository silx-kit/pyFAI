--- conflicted
+++ resolved
@@ -40,11 +40,7 @@
 __contact__ = "Jerome.Kieffer@ESRF.eu"
 __license__ = "MIT"
 __copyright__ = "European Synchrotron Radiation Facility, Grenoble, France"
-<<<<<<< HEAD
 __date__ = "06/11/2025"
-=======
-__date__ = "05/11/2025"
->>>>>>> 6b22b3e7
 __status__ = "production"
 __docformat__ = "restructuredtext"
 
@@ -375,8 +371,8 @@
             delta1, delta2 = displacement * r0
             delta1.shape = p1.shape
             delta2.shape = p2.shape
-            p1 -= delta1
-            p2 -= delta2
+            p1 += delta1
+            p2 += delta2
         return delta1, delta2
 
     def _correct_parallax_v2(
@@ -396,7 +392,7 @@
         p1, p2 & P3 should all have the same shape !!!
         p1 & p2 get modified in place !
         """
-        logger.info("in _correct_parallax_v2")
+        logger.info("_correct_parallax_v2")
         delta1 = delta2 = 0
         if self._parallax is not None:
             r0 = numpy.vstack((p1.ravel(), p2.ravel()))
@@ -417,8 +413,8 @@
             delta1, delta2 = displacement * r0
             delta1.shape = p1.shape
             delta2.shape = p2.shape
-            p1 -= delta1
-            p2 -= delta2
+            p1 += delta1
+            p2 += delta2
         return delta1, delta2
 
     def _calc_cartesian_positions(
@@ -3094,7 +3090,7 @@
         return self.detector.pixel2
 
     @pixel2.setter
-    def pixel2(self, value):
+    def pixel2(self, value): 
         self.detector.pixel2 = value
 
     # deprecated compatibility layer
