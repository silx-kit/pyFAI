--- conflicted
+++ resolved
@@ -39,10 +39,7 @@
 
 import os
 import logging
-<<<<<<< HEAD
 from ..utils.dataclasses import case_insensitive_dataclass
-=======
->>>>>>> 27607357
 from math import pi, cos, sin, sqrt, acos, asin
 from ..utils.dataclasses import case_insensitive_dataclass
 from ..detectors import Detector
@@ -58,13 +55,9 @@
 
 @case_insensitive_dataclass(slots=True)
 class Fit2dGeometry:
-<<<<<<< HEAD
-    """ This object represents the geometry as configured in Fit2D
-=======
     """ This object represents the geometry as configured in Fit2D.
 
     It behaves like a dataclass, is case insensitive and can behave like a dict as well but cannnot be extended.
->>>>>>> 27607357
 
     :param directDist: Distance from sample to the detector along the incident beam in mm. The detector may be extrapolated when tilted.
     :param centerX: Position of the beam-center on the detector in pixels, along the fastest axis of the image.
