--- conflicted
+++ resolved
@@ -33,11 +33,7 @@
 __contact__ = "Jerome.Kieffer@ESRF.eu"
 __license__ = "MIT"
 __copyright__ = "European Synchrotron Radiation Facility, Grenoble, France"
-<<<<<<< HEAD
 __date__ = "15/11/2025"
-=======
-__date__ = "11/11/2025"
->>>>>>> 8e55a068
 __status__ = "production"
 __docformat__ = 'restructuredtext'
 
@@ -84,13 +80,7 @@
     @classmethod
     def _fromdict(cls, dico):
         "Mirror of _asdict: take the dict and populate the tuple to be returned"
-<<<<<<< HEAD
         obj = cls(**dico)
-=======
-        # adaptation of keys, in lower-case
-        dico_lower = {k.lower():v for k,v in dico.items()}
-        obj = cls(**{key: dico_lower[key.lower()] for key in [i for i in cls._fields if i.lower() in dico_lower]})
->>>>>>> 8e55a068
         return obj
 
     def _asdict(self):
