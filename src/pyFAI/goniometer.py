--- conflicted
+++ resolved
@@ -576,171 +576,6 @@
         return gonio
 
 
-<<<<<<< HEAD
-=======
-class SingleGeometry(object):
-    """This class represents a single geometry of a detector position on a
-    goniometer arm
-    """
-
-    def __init__(self, label, image=None, metadata=None, pos_function=None,
-                 control_points=None, calibrant=None, detector=None, geometry=None):
-        """Constructor of the SingleGeometry class, used for calibrating a
-        multi-geometry setup with a moving detector.
-
-        :param label: name of the geometry, a string or anything unmutable
-        :param image: image with Debye-Scherrer rings as 2d numpy array
-        :param metadata: anything which contains the goniometer position
-        :param pos_function: a function which takes the metadata as input
-                                 and returns the goniometer arm position
-        :param control_points: a pyFAI.control_points.ControlPoints instance
-            (optional parameter)
-        :param calibrant: a pyFAI.calibrant.Calibrant instance.
-                        Contains the wavelength to be used (optional parameter)
-        :param detector: a pyFAI.detectors.Detector instance or something like
-                        that Contains the mask to be used (optional parameter)
-        :param geometry: an azimuthal integrator or a ponifile
-                        (or a dict with the geometry) (optional parameter)
-        """
-        dict_geo = {}
-        self.label = label
-        self.image = image
-        self.metadata = metadata  # may be anything
-        self.calibrant = calibrant
-        if control_points is None or isinstance(control_points, ControlPoints):
-            self.control_points = control_points
-        else:
-            # Probaly a NPT file
-            self.control_points = ControlPoints(control_points, calibrant=calibrant)
-
-        if detector is not None:
-            self.detector = detector_factory(detector)
-        else:
-            self.detector = None
-        if isinstance(geometry, Geometry):
-            dict_geo = geometry.getPyFAI()
-        elif isinstance(geometry, StringTypes) and os.path.exists(geometry):
-            dict_geo = Geometry.sload(geometry).getPyFAI()
-        elif isinstance(geometry, dict):
-            dict_geo = geometry
-
-        if self.detector is not None:
-            dict_geo["detector"] = self.detector
-        if self.control_points is not None:
-            dict_geo["data"] = self.control_points.getList()
-        if self.calibrant is not None:
-            dict_geo["calibrant"] = self.calibrant
-            if self.calibrant.wavelength:
-                dict_geo["wavelength"] = self.calibrant.wavelength
-        if "max_shape" in dict_geo:
-            # not used in constructor
-            dict_geo.pop("max_shape")
-        self.geometry_refinement = GeometryRefinement(**dict_geo)
-        if self.detector is None:
-            self.detector = self.geometry_refinement.detector
-        self.pos_function = pos_function
-        self.massif = None
-
-    def get_position(self):
-        """This method  is in charge of calculating the motor position from metadata/label/..."""
-        return self.pos_function(self.metadata)
-
-    def extract_cp(self, max_rings=None, pts_per_deg=1.0, Imin=0):
-        """Performs an automatic keypoint extraction and update the geometry refinement part
-
-        :param max_ring: extract at most N rings from the image
-        :param pts_per_deg: number of control points per azimuthal degree (increase for better precision)
-        """
-        if self.massif is None:
-            if self.detector:
-                mask = self.detector.dynamic_mask(self.image)
-            else:
-                mask = None
-            self.massif = Massif(self.image, mask)
-
-        tth = numpy.array([i for i in self.calibrant.get_2th() if i is not None])
-        tth = numpy.unique(tth)
-        tth_min = numpy.zeros_like(tth)
-        tth_max = numpy.zeros_like(tth)
-        delta = (tth[1:] - tth[:-1]) / 4.0
-        tth_max[:-1] = delta
-        tth_max[-1] = delta[-1]
-        tth_min[1:] = -delta
-        tth_min[0] = -delta[0]
-        tth_max += tth
-        tth_min += tth
-        shape = self.image.shape
-        ttha = self.geometry_refinement.twoThetaArray(shape)
-        chia = self.geometry_refinement.chiArray(shape)
-        rings = 0
-        cp = ControlPoints(calibrant=self.calibrant)
-        if max_rings is None:
-            max_rings = tth.size
-
-        qmask, count = build_qmask(ttha, tth_min, tth_max, self.geometry_refinement.detector.mask)
-        mask2 = numpy.empty(qmask.shape, dtype=bool)
-        ms = marchingsquares.MarchingSquaresMergeImpl(ttha,
-                                                      mask=self.geometry_refinement.detector.mask,
-                                                      use_minmax_cache=True)
-        for i in range(tth.size):
-            if rings >= max_rings:
-                break
-            if count[i]:
-                rings += 1
-                mask = qmask == i
-                sub_data = self.image[mask]
-                mean = sub_data.mean(dtype=numpy.float64)
-                std = sub_data.std(dtype=numpy.float64)
-                upper_limit = mean + std
-                numpy.logical_and(self.image > upper_limit, mask, out=mask2)
-                size2 = mask2.sum(dtype=int)
-                if size2 < 1000:
-                    upper_limit = mean
-                    numpy.logical_and(self.image > upper_limit, mask, out=mask2)
-                    size2 = mask2.sum()
-                # length of the arc:
-                points = ms.find_pixels(tth[i])
-                seeds = set((i[0], i[1]) for i in points if mask2[i[0], i[1]])
-                # max number of points: 360 points for a full circle
-                azimuthal = chia[points[:, 0].clip(0, shape[0]), points[:, 1].clip(0, shape[1])]
-                nb_deg_azim = numpy.unique(numpy.rad2deg(azimuthal).round()).size
-                keep = int(nb_deg_azim * pts_per_deg)
-                if keep == 0:
-                    continue
-                dist_min = len(seeds) / 2.0 / keep
-                # why 3.0, why not ?
-
-                logger.info("Extracting datapoint for ring %s (2theta = %.2f deg); " +
-                            "searching for %i pts out of %i with I>%.1f, dmin=%.1f",
-                            i, numpy.degrees(tth[i]), keep, size2, upper_limit, dist_min)
-                res = self.massif.peaks_from_area(mask2, Imin=Imin, keep=keep, dmin=dist_min, seed=seeds, ring=i)
-                cp.append(res, i)
-        self.control_points = cp
-        self.geometry_refinement.data = numpy.asarray(cp.getList(), dtype=numpy.float64)
-        return cp
-
-    def get_ai(self):
-        """Create a new azimuthal integrator to be used.
-
-        :return: Azimuthal Integrator instance
-        """
-        config = self.geometry_refinement.get_config()
-        ai = AzimuthalIntegrator()
-        ai.set_config(config)
-        return ai
-
-    def get_wavelength(self):
-        assert self.calibrant.wavelength == self.geometry_refinement.wavelength
-        return self.geometry_refinement.wavelength
-
-    def set_wavelength(self, value):
-        self.calibrant.setWavelength_change2th(value)
-        self.geometry_refinement.set_wavelength(value)
-
-    wavelength = property(get_wavelength, set_wavelength)
-
-
->>>>>>> d58be8c5
 class GoniometerRefinement(Goniometer):
     """This class allow the translation of a goniometer geometry into a pyFAI
     geometry using a set of parameter to refine.
