# coding: utf-8
# /*##########################################################################
#
# Copyright (C) 2016-2023 European Synchrotron Radiation Facility
#
# Permission is hereby granted, free of charge, to any person obtaining a copy
# of this software and associated documentation files (the "Software"), to deal
# in the Software without restriction, including without limitation the rights
# to use, copy, modify, merge, publish, distribute, sublicense, and/or sell
# copies of the Software, and to permit persons to whom the Software is
# furnished to do so, subject to the following conditions:
#
# The above copyright notice and this permission notice shall be included in
# all copies or substantial portions of the Software.
#
# THE SOFTWARE IS PROVIDED "AS IS", WITHOUT WARRANTY OF ANY KIND, EXPRESS OR
# IMPLIED, INCLUDING BUT NOT LIMITED TO THE WARRANTIES OF MERCHANTABILITY,
# FITNESS FOR A PARTICULAR PURPOSE AND NONINFRINGEMENT. IN NO EVENT SHALL THE
# AUTHORS OR COPYRIGHT HOLDERS BE LIABLE FOR ANY CLAIM, DAMAGES OR OTHER
# LIABILITY, WHETHER IN AN ACTION OF CONTRACT, TORT OR OTHERWISE, ARISING FROM,
# OUT OF OR IN CONNECTION WITH THE SOFTWARE OR THE USE OR OTHER DEALINGS IN
# THE SOFTWARE.
#
# ###########################################################################*/

__authors__ = ["V. Valls", "J. Kieffer"]
__license__ = "MIT"
<<<<<<< HEAD
__date__ = "04/09/2025"
=======
__date__ = "12/09/2025"
>>>>>>> fea0cf95

import logging
import numpy

from silx.gui import qt
import silx.gui.plot
import silx.gui.icons
import silx.io

import pyFAI.utils
from .AbstractCalibrationTask import AbstractCalibrationTask
from pyFAI.integrator.azimuthal import AzimuthalIntegrator
from ..utils import unitutils
from ..model.DataModel import DataModel
# from ..model.GeometryModel import GeometryModel
# from ..model.Fit2dGeometryModel import Fit2dGeometryModel
from ..widgets.QuantityLabel import QuantityLabel
from ..CalibrationContext import CalibrationContext
from ... import units as core_units
from ..utils import units
from ..utils import validators
from ..helper.MarkerManager import MarkerManager
from ..helper.SynchronizePlotBackground import SynchronizePlotBackground
from ..helper import ProcessingWidget
from pyFAI.ext.invert_geometry import InvertGeometry
from ..utils import FilterBuilder
from ..utils import imageutils
from ...utils import stringutil
from ..dialog.IntegrationMethodDialog import IntegrationMethodDialog
from pyFAI import method_registry
from ..dialog import MessageBox
from pyFAI.io import ponifile, integration_config
from pyFAI.worker import Worker
import pyFAI.geometry
import json

_logger = logging.getLogger(__name__)


class EnablableDataModel(DataModel):

    def __init__(self, parent, model):
        DataModel.__init__(self, parent=parent)
        self.__model = model
        self.__model.changed.connect(self.__modelChanged)
        self.__isEnabled = False
        self.__modelChanged()

    def setEnabled(self, isEnabled):
        if self.__isEnabled == isEnabled:
            return
        self.__isEnabled = isEnabled
        if self.__isEnabled:
            self.__model.setValue(self.value())
        else:
            self.__model.setValue(None)
        self.wasChanged()

    def isEnabled(self):
        return self.__isEnabled

    def __modelChanged(self):
        value = self.__model.value()
        if self.value() == value:
            return
        self.lockSignals()
        self.setEnabled(value is not None)
        if value is not None:
            self.setValue(value)
        self.unlockSignals()

    def setValue(self, value):
        super(EnablableDataModel, self).setValue(value)
        if self.__isEnabled:
            self.__model.setValue(value)


class IntegrationProcess(object):

    def __init__(self, model, altGeometry=None):
        self.__isValid = self._init(model, altGeometry)
        self.__resetZoomPolicy = None
        self.__method = None
        self.__errorMessage = None

    def _init(self, model, altGeometry=None):
        self.__isValid = True
        if model is None:
            return False
        image = model.experimentSettingsModel().image().value()
        if image is None:
            return False
        mask = model.experimentSettingsModel().mask().value()
        detector = model.experimentSettingsModel().detector()
        dark = model.experimentSettingsModel().dark().value()
        flat = model.experimentSettingsModel().flat().value()

        if detector is None:
            return
        if altGeometry:
            geometry = altGeometry
        else:
            geometry = model.fittedGeometry()
        if not geometry.isValid():
            return False
        self.__nPointsAzimuthal = model.integrationSettingsModel().nPointsAzimuthal().value()
        if self.__nPointsAzimuthal <= 0:
            self.__nPointsAzimuthal = 1
        self.__nPointsRadial = model.integrationSettingsModel().nPointsRadial().value()
        if self.__nPointsRadial <= 0:
            self.__nPointsRadial = 1
        self.__radialUnit = model.integrationSettingsModel().radialUnit().value()
        if self.__radialUnit is None:
            return False
        self.__polarizationFactor = model.experimentSettingsModel().polarizationFactor().value()

        self.__calibrant = model.experimentSettingsModel().calibrantModel().calibrant()

        if mask is not None:
            mask = numpy.array(mask)
        if image is not None:
            image = numpy.array(image)
        if dark is not None:
            dark = numpy.array(dark)
        if flat is not None:
            flat = numpy.array(flat)

        # FIXME calibrant and detector have to be cloned
        self.__detector = detector
        self.__image = image
        self.__mask = mask
        self.__dark = dark
        self.__flat = flat

        self.__wavelength = geometry.wavelength().value()
        self.__distance = geometry.distance().value()
        self.__poni1 = geometry.poni1().value()
        self.__poni2 = geometry.poni2().value()
        self.__rotation1 = geometry.rotation1().value()
        self.__rotation2 = geometry.rotation2().value()
        self.__rotation3 = geometry.rotation3().value()
        return True

    def setDisplayMask(self, displayed):
        self.__displayMask = displayed

    def setMethod(self, method):
        self.__method = method

    def method(self):
        return self.__method

    def setResetZoomPolicy(self, policy):
        self.__resetZoomPolicy = policy

    def resetZoomPolicy(self):
        return self.__resetZoomPolicy

    def isValid(self):
        return self.__isValid

    def run(self):
        ai = AzimuthalIntegrator(
            dist=self.__distance,
            poni1=self.__poni1,
            poni2=self.__poni2,
            rot1=self.__rotation1,
            rot2=self.__rotation2,
            rot3=self.__rotation3,
            detector=self.__detector,
            wavelength=self.__wavelength)

        # FIXME Add error model
        method = method_registry.Method(0, self.__method.split, self.__method.algo, self.__method.impl, None)
        method1d = method.fixed(dim=1)
        methods = method_registry.IntegrationMethod.select_method(method=method1d)
        if len(methods) == 0:
            method1d = method_registry.Method(1, method1d.split, "*", "*", None)
            _logger.warning("Downgrade 1D integration method to %s", method1d)
        else:
            method1d = methods[0].method

        method2d = method.fixed(dim=2)
        methods = method_registry.IntegrationMethod.select_method(method=method2d)
        if len(methods) == 0:
            method2d = method_registry.Method(2, method2d.split, "*", "*", None)
            _logger.warning("Downgrade 2D integration method to %s", method2d)
        else:
            method2d = methods[0].method

        try:
            self.__result1d = ai.integrate1d_ng(
                method=method1d,
                data=self.__image,
                npt=self.__nPointsRadial,
                unit=self.__radialUnit,
                mask=self.__mask,
                polarization_factor=self.__polarizationFactor,
                dark=self.__dark,
                flat=self.__flat,
                )

            self.__result2d = ai.integrate2d(
                method=method2d,
                data=self.__image,
                npt_rad=self.__nPointsRadial,
                npt_azim=self.__nPointsAzimuthal,
                unit=self.__radialUnit,
                mask=self.__mask,
                polarization_factor=self.__polarizationFactor,
                dark=self.__dark,
                flat=self.__flat,
                )

            # Create an image masked where data exists
            self.__resultMask2d = None
            if self.__mask is not None:
                if self.__mask.shape == self.__image.shape:
                    maskData = numpy.ones(shape=self.__image.shape, dtype=numpy.float32)
                    maskData[self.__mask == 0] = float("NaN")

                    if self.__displayMask:
                        self.__resultMask2d = ai.integrate2d(
                            method=method2d,
                            data=maskData,
                            npt_rad=self.__nPointsRadial,
                            npt_azim=self.__nPointsAzimuthal,
                            unit=self.__radialUnit,
                            polarization_factor=self.__polarizationFactor)
                else:
                    _logger.warning("Inconsistency between image and mask sizes. %s != %s", self.__image.shape, self.__mask.shape)
        except Exception as e:
            _logger.debug("Error while integrating", exc_info=True)
            self.__errorMessage = e
            # TODO: Could be nice to  compute anyway other content (directDist...)
            return

        try:
            self.__directDist = ai.getFit2D()["directDist"]
        except Exception:
            # The geometry could not fit this param
            _logger.debug("Backtrace", exc_info=True)
            self.__directDist = None

        if self.__calibrant:

            rings = self.__calibrant.get_2th()
            try:
                rings = unitutils.from2ThRad(rings, self.__radialUnit, self.__wavelength, self.__directDist)
            except ValueError:
                message = "Convertion to unit %s not supported. Ring locations ignored."
                _logger.warning(message, self.__radialUnit)
                self.__errorMessage = message % self.__radialUnit
                rings = []

            # Filter the rings which are not part of the result
            minAngle, maxAngle = self.__result1d.radial[0], self.__result1d.radial[-1]
            rings = [(i, angle) for i, angle in enumerate(rings) if minAngle <= angle <= maxAngle]
        else:
            rings = []

        self.__rings = rings
        self.__ai = ai

    def rings(self):
        """
        Returns the list of displayable rings as a list of tuple id (zero based), angle

        :rtype: List
        """
        return self.__rings

    def errorMessage(self):
        return self.__errorMessage

    def result1d(self):
        return self.__result1d

    def result2d(self):
        return self.__result2d

    def resultMask2d(self):
        return self.__resultMask2d

    def radialUnit(self):
        return self.__radialUnit

    def wavelength(self):
        return self.__wavelength

    def directDist(self):
        return self.__directDist

    def geometry(self):
        """
        :rtype: pyFAI.geometry.Geometry
        """
        return self.__ai


def createSaveDialog(parent, title, poni=False, json=False, csv=False):
    """Util to create create a save dialog"""
    dialog = CalibrationContext.instance().createFileDialog(parent)
    dialog.setWindowTitle(title)
    dialog.setModal(True)
    dialog.setAcceptMode(qt.QFileDialog.AcceptSave)

    builder = FilterBuilder.FilterBuilder()
    if poni:
        builder.addFileFormat("PONI files", "poni")
    if json:
        builder.addFileFormat("JSON files", "json")
    if csv:
        builder.addFileFormat("CSV files", "csv")

    dialog.setNameFilters(builder.getFilters())
    return dialog


class _StatusBar(qt.QStatusBar):

    def __init__(self, parent=None):
        qt.QStatusBar.__init__(self, parent)

        angleUnitModel = CalibrationContext.instance().getAngleUnit()
        scatteringUnitModel = CalibrationContext.instance().getScatteringVectorUnit()

        self.__position = QuantityLabel(self)
        self.__position.setPrefix(u"<b>Pos</b>: ")
        self.__position.setFormatter(u"{value[0]: >4.2F}×{value[1]:4.2F} px")
        # TODO: Could it be done using a custom layout? Instead of setElasticSize
        self.__position.setElasticSize(True)
        self.addWidget(self.__position)

        self.__chi = QuantityLabel(self)
        self.__chi.setPrefix(u"<b>χ</b>: ")
        self.__chi.setFormatter(u"{value: >4.3F}")
        self.__chi.setInternalUnit(units.Unit.RADIAN)
        self.__chi.setDisplayedUnit(units.Unit.RADIAN)
        self.__chi.setDisplayedUnitModel(angleUnitModel)
        self.__chi.setUnitEditable(True)
        self.__chi.setElasticSize(True)
        self.addWidget(self.__chi)

        self.__2theta = QuantityLabel(self)
        self.__2theta.setPrefix(u"<b>2θ</b>: ")
        self.__2theta.setFormatter(u"{value: >4.3F}")
        self.__2theta.setInternalUnit(units.Unit.RADIAN)
        self.__2theta.setDisplayedUnitModel(angleUnitModel)
        self.__2theta.setUnitEditable(True)
        self.__2theta.setElasticSize(True)
        self.addWidget(self.__2theta)

        self.__q = QuantityLabel(self)
        self.__q.setPrefix(u"<b>q</b>: ")
        self.__q.setFormatter(u"{value: >4.3F}")
        self.__q.setInternalUnit(units.Unit.INV_ANGSTROM)
        self.__q.setDisplayedUnitModel(scatteringUnitModel)
        self.__q.setUnitEditable(True)
        self.__q.setElasticSize(True)
        self.addWidget(self.__q)

        self.clearValues()

    def setValues(self, x, y, chi, tth):
        if x is None:
            pos = None
        else:
            pos = x, y

        if pos is None:
            self.__position.setVisible(False)
        else:
            self.__position.setVisible(True)
            self.__position.setValue(pos)

        if chi is None:
            self.__chi.setVisible(False)
        else:
            self.__chi.setVisible(True)
            self.__chi.setValue(chi)

        if tth is None:
            self.__2theta.setVisible(False)
            self.__q.setVisible(False)
        else:
            self.__2theta.setVisible(True)
            self.__2theta.setValue(tth)
            # NOTE: warelength could be updated, and the the display would not
            # be updated. But here it is safe enougth.
            wavelength = CalibrationContext.instance().getCalibrationModel().fittedGeometry().wavelength().value()
            q = unitutils.from2ThRad(tth, core_units.Q_A, wavelength)
            self.__q.setVisible(True)
            self.__q.setValue(q)

    def clearValues(self):
        self.__2theta.setValue(float("nan"))
        self.__q.setValue(float("nan"))


class IntegrationPlot(qt.QFrame):

    def __init__(self, parent=None):
        super(IntegrationPlot, self).__init__(parent)

        self.__plot1d, self.__plot2d = self.__createPlots(self)
        self.__statusBar = _StatusBar(self)
        self.__statusBar.setSizeGripEnabled(False)

        layout = qt.QVBoxLayout(self)
        layout.setContentsMargins(1, 1, 1, 1)
        layout.addWidget(self.__plot2d)
        layout.addWidget(self.__plot1d)
        layout.addWidget(self.__statusBar)
        self.__setResult(None)
        self.__processing1d = None
        self.__processing2d = None
        self.__ringItems = {}
        self.__axisOfCurrentView = None
        self.__angleUnderMouse = None
        self.__availableRings = None
        self.__radialUnit = None
        self.__wavelength = None
        self.__directDist = None
        self.__geometry = None
        self.__inverseGeometry = None

        markerModel = CalibrationContext.instance().getCalibrationModel().markerModel()
        self.__markerManager = MarkerManager(self.__plot2d, markerModel)

        self.__plot2d.getXAxis().sigLimitsChanged.connect(self.__axesChanged)
        self.__plot1d.sigPlotSignal.connect(self.__plot1dSignalReceived)
        self.__plot2d.sigPlotSignal.connect(self.__plot2dSignalReceived)

        self.__plotBackground = SynchronizePlotBackground(self.__plot2d)

        widget = self.__plot1d
        if hasattr(widget, "centralWidget"):
            widget.centralWidget()
        widget.installEventFilter(self)
        widget = self.__plot2d
        if hasattr(widget, "centralWidget"):
            widget.centralWidget()
        widget.installEventFilter(self)

        colormap = CalibrationContext.instance().getRawColormap()
        self.__plot2d.setDefaultColormap(colormap)

        from silx.gui.plot.utils.axis import SyncAxes
        self.__syncAxes = SyncAxes([self.__plot1d.getXAxis(), self.__plot2d.getXAxis()])

    def aboutToClose(self):
        # Avoid double free release problem. See #892
        self.__syncAxes.stop()
        self.__syncAxes = None

    def resetZoom(self):
        self.__plot1d.resetZoom()
        self.__plot2d.resetZoom()

    def hasData(self):
        return self.__result1d is not None

    def eventFilter(self, widget, event):
        if event.type() == qt.QEvent.Leave:
            self.__mouseLeave()
            return True

        if event.type() == qt.QEvent.ToolTip:
            if self.__availableRings is not None:
                pos = widget.mapFromGlobal(event.globalPos())
                coord = widget.pixelToData(pos.x(), pos.y())

                angle = coord[0]
                ringId, angle = self.__getClosestAngle(angle)

                if ringId is not None:
                    message = "%s ring" % stringutil.to_ordinal(ringId + 1)
                    qt.QToolTip.showText(event.globalPos(), message)
                else:
                    qt.QToolTip.hideText()
                    event.ignore()

                return True

        return False

    def __mouseLeave(self):
        self.__statusBar.clearValues()

        if self.__angleUnderMouse is None:
            return
        if self.__angleUnderMouse not in self.__displayedAngles:
            items = self.__ringItems.get(self.__angleUnderMouse, [])
            for item in items:
                item.setVisible(False)
        self.__angleUnderMouse = None

    def __plot1dSignalReceived(self, event):
        """Called when old style signals at emmited from the plot."""
        if event["event"] == "mouseMoved":
            x, y = event["x"], event["y"]
            self.__mouseMoved(x, y)
            self.__updateStatusBar(x, None)

    def __plot2dSignalReceived(self, event):
        """Called when old style signals at emmited from the plot."""
        if event["event"] == "mouseMoved":
            x, y = event["x"], event["y"]
            self.__mouseMoved(x, y)
            self.__updateStatusBar(x, y)

    def __getClosestAngle(self, angle):
        """
        Returns the closest ring index and ring angle
        """
        # TODO: Could be done in log(n) using bisect search
        result = None
        iresult = None
        minDistance = float("inf")
        for ringId, ringAngle in self.__availableRings:
            distance = abs(angle - ringAngle)
            if distance < minDistance:
                minDistance = distance
                result = ringAngle
                iresult = ringId
        return iresult, result

    def dataToChiTth(self, data):
        """Returns chi and 2theta angles in radian from data coordinate"""
        try:
            tthRad = unitutils.tthToRad(data[0],
                                        unit=self.__radialUnit,
                                        wavelength=self.__wavelength,
                                        directDist=self.__directDist)
        except Exception:
            _logger.debug("Backtrace", exc_info=True)
            tthRad = None

        chiDeg = data[1]
        if chiDeg is not None:
            chiRad = numpy.deg2rad(chiDeg)
        else:
            chiRad = None

        return chiRad, tthRad

    def __updateStatusBar(self, x, y):
        chiRad, tthRad = self.dataToChiTth((x, y))

        if y is not None and self.__inverseGeometry is not None:
            pixelY, pixelX = self.__inverseGeometry(x, y, True)
            ax, ay = numpy.array([pixelX]), numpy.array([pixelY])
            tthFromPixel = self.__geometry.tth(ay, ax)[0]
            chiFromPixel = self.__geometry.chi(ay, ax)[0]

            if tthRad is not None:
                error = numpy.sqrt((tthRad - tthFromPixel) ** 2 + (chiRad - chiFromPixel) ** 2)
                if error > 0.05:
                    # The identified pixel is far from the requested chi/tth. Marker ignored.
                    pixelY, pixelX = None, None
        else:
            pixelY, pixelX = None, None

        self.__statusBar.setValues(pixelX, pixelY, chiRad, tthRad)

    def __mouseMoved(self, x, y):
        """Called when mouse move over the plot."""
        if self.__availableRings is None:
            return
        angle = x
        ringId, angle = self.__getClosestAngle(angle)

        if angle == self.__angleUnderMouse:
            return

        if self.__angleUnderMouse not in self.__displayedAngles:
            items = self.__ringItems.get(self.__angleUnderMouse, [])
            for item in items:
                item.setVisible(False)

        self.__angleUnderMouse = angle

        if angle is not None:
            items = self.__getItemsFromAngle(ringId, angle)
            for item in items:
                item.setVisible(True)

    def __axesChanged(self, minValue, maxValue):
        axisOfCurrentView = self.__plot2d.getXAxis().getLimits()
        if self.__axisOfCurrentView == axisOfCurrentView:
            return
        self.__updateRings()

    def __getAvailableAngles(self, minTth, maxTth):
        result = []
        for ringId, angle in self.__availableRings:
            if minTth is None or maxTth is None:
                result.append(ringId, angle)
            if minTth <= angle <= maxTth:
                result.append((ringId, angle))
        return result

    def __updateRings(self):
        if self.__availableRings is None:
            return

        minTth, maxTth = self.__plot2d.getXAxis().getLimits()
        angles = self.__getAvailableAngles(minTth, maxTth)

        if len(angles) < 20:
            step = 1
        elif len(angles) < 100:
            step = 2
        elif len(angles) < 200:
            step = 5
        elif len(angles) < 500:
            step = 10
        elif len(angles) < 1000:
            step = 20
        elif len(angles) < 5000:
            step = 100
        else:
            step = int(len(angles) / 50)

        self.__displayedAngles = set([])

        for items in self.__ringItems.values():
            for item in items:
                item.setVisible(False)

        for angleId in range(0, len(angles), step):
            ringId, ringAngle = angles[angleId]
            self.__displayedAngles.add(ringAngle)
            items = self.__getItemsFromAngle(ringId, ringAngle)
            for item in items:
                item.setVisible(True)

    def __getItemsFromAngle(self, ringId, ringAngle):
        items = self.__ringItems.get(ringAngle, None)
        if items is not None:
            return items

        color = CalibrationContext.instance().getMarkerColor(ringId, mode="numpy")
        items = []

        legend = "ring-%i" % (ringId,)

        self.__plot1d.addXMarker(x=ringAngle, color=color, legend=legend)
        item = self.__plot1d._getMarker(legend)
        items.append(item)

        self.__plot2d.addXMarker(x=ringAngle, color=color, legend=legend)
        item = self.__plot2d._getMarker(legend)
        items.append(item)

        self.__ringItems[ringAngle] = items
        return items

    def __syncModeToPlot1d(self, _event):
        modeDict = self.__plot2d.getInteractiveMode()
        mode = modeDict["mode"]
        self.__plot1d.setInteractiveMode(mode)

    def getDefaultColormap(self):
        return self.__plot2d.getDefaultColormap()

    def __createPlots(self, parent):
        margin = 0.02
        plot1d = silx.gui.plot.PlotWidget(parent)
        plot1d.setGraphXLabel("Radial unit")
        plot1d.setGraphYLabel("Intensity")
        plot1d.setGraphGrid(False)
        plot1d.setDataMargins(margin, margin, margin, margin)
        plot2d = silx.gui.plot.PlotWidget(parent)
        plot2d.setGraphXLabel("Radial unit")
        plot2d.setGraphYLabel(r"Azimuthal angle $\chi$ (°)")
        plot2d.sigInteractiveModeChanged.connect(self.__syncModeToPlot1d)
        plot2d.setDataMargins(margin, margin, margin, margin)

        handle = plot2d.getWidgetHandle()
        handle.setContextMenuPolicy(qt.Qt.CustomContextMenu)
        handle.customContextMenuRequested.connect(self.__plot2dContextMenu)

        from silx.gui.plot import tools
        toolBar = tools.InteractiveModeToolBar(parent=self, plot=plot2d)
        plot2d.addToolBar(toolBar)

        toolBar = tools.ImageToolBar(parent=self, plot=plot2d)
        colormapDialog = CalibrationContext.instance().getColormapDialog()
        toolBar.getColormapAction().setColormapDialog(colormapDialog)
        previousResetZoomAction = toolBar.getResetZoomAction()
        resetZoomAction = qt.QAction(toolBar)
        resetZoomAction.triggered.connect(self.resetZoom)
        resetZoomAction.setIcon(previousResetZoomAction.icon())
        resetZoomAction.setText(previousResetZoomAction.text())
        resetZoomAction.setToolTip(previousResetZoomAction.toolTip())
        toolBar.insertAction(previousResetZoomAction, resetZoomAction)
        previousResetZoomAction.setVisible(False)
        self.__resetZoomAction = resetZoomAction
        plot2d.addToolBar(toolBar)

        ownToolBar = qt.QToolBar(plot2d)
        from silx.gui.plot import actions
        logAction = actions.control.YAxisLogarithmicAction(parent=ownToolBar, plot=plot1d)
        logAction.setToolTip("Logarithmic y-axis intensity when checked")
        ownToolBar.addAction(logAction)
        plot2d.addToolBar(ownToolBar)

        action = qt.QAction(ownToolBar)
        action.setIcon(silx.gui.icons.getQIcon("document-save"))
        action.triggered.connect(self.__saveAsCsv)
        action.setToolTip("Save 1D integration as CSV file")
        self.__saveResult1dAction = action
        ownToolBar.addAction(action)

        return plot1d, plot2d

    def __plot2dContextMenu(self, pos):
        from silx.gui.plot.actions.control import ZoomBackAction
        zoomBackAction = ZoomBackAction(plot=self.__plot2d, parent=self.__plot2d)

        menu = qt.QMenu(self)

        menu.addAction(zoomBackAction)
        menu.addSeparator()
        menu.addAction(self.__markerManager.createMarkPixelAction(menu, pos))
        menu.addAction(self.__markerManager.createMarkGeometryAction(menu, pos))
        action = self.__markerManager.createRemoveClosestMaskerAction(menu, pos)
        if action is not None:
            menu.addAction(action)

        handle = self.__plot2d.getWidgetHandle()
        menu.exec_(handle.mapToGlobal(pos))

    def __clearRings(self):
        """Remove of ring item cached on the plots"""
        for items in self.__ringItems.values():
            for item in items:
                self.__plot1d.removeMarker(item.getLegend())
                self.__plot2d.removeMarker(item.getLegend())
        self.__ringItems = {}
        self.__availableRings = []

    def clear(self):
        self.__clearRings()
        try:
            self.__plot1d.remove("result1d", "histogram")
        except Exception:
            pass
        try:
            self.__plot2d.removeImage("integrated_mask")
        except Exception:
            pass
        try:
            self.__plot2d.removeImage("integrated_data")
        except Exception:
            pass

    def setIntegrationProcess(self, integrationProcess):
        """
        :param :class:`~pyFAI.gui.tasks.IntegrationTask.IntegrationProcess` integrationProcess:
            Result of the integration process
        """
        self.__clearRings()

        self.__availableRings = integrationProcess.rings()
        self.__updateRings()

        result1d = integrationProcess.result1d()
        self.__plot1d.addHistogram(legend="result1d",
                                    align="center",
                                    edges=result1d.radial,
                                    color="blue",
                                    histogram=result1d.intensity,
                                    resetzoom=False)
        self.__plot1d.setGraphXLabel(result1d.unit.label)
        self.__setResult(result1d)

        def compute_location(result):
            # Assume that axes are linear
            if result.intensity.shape[1] > 1:
                scaleX = (result.radial[-1] - result.radial[0]) / (result.intensity.shape[1] - 1)
            else:
                scaleX = 1.0
            if result.intensity.shape[0] > 1:
                scaleY = (result.azimuthal[-1] - result.azimuthal[0]) / (result.intensity.shape[0] - 1)
            else:
                scaleY = 1.0
            halfPixel = 0.5 * scaleX, 0.5 * scaleY
            origin = (result.radial[0] - halfPixel[0], result.azimuthal[0] - halfPixel[1])
            return origin, scaleX, scaleY

        resultMask2d = integrationProcess.resultMask2d()
        isMaskDisplayed = resultMask2d is not None

        result2d = integrationProcess.result2d()
        result2d_intensity = result2d.intensity

        # Mask pixels with no data
        result2d_intensity[result2d.count == 0] = float("NaN")

        if isMaskDisplayed:
            maskedColor = CalibrationContext.instance().getMaskedColor()
            transparent = (0.0, 0.0, 0.0, 0.0)
            resultMask2d_rgba = imageutils.maskArrayToRgba(resultMask2d.count != 0,
                                                           falseColor=transparent,
                                                           trueColor=maskedColor)
            origin, scaleX, scaleY = compute_location(resultMask2d)
            self.__plot2d.addImage(
                legend="integrated_mask",
                data=resultMask2d_rgba,
                origin=origin,
                scale=(scaleX, scaleY),
                resetzoom=False)
        else:
            try:
                self.__plot2d.removeImage("integrated_mask")
            except Exception:
                pass

        colormap = self.getDefaultColormap()
        origin, scaleX, scaleY = compute_location(result2d)
        self.__plot2d.addImage(
            legend="integrated_data",
            data=result2d_intensity,
            origin=origin,
            scale=(scaleX, scaleY),
            colormap=colormap,
            resetzoom=False)
        unit = result2d.unit
        if isinstance(unit, (tuple, list)) and len(unit) == 2:
            self.__plot2d.setGraphXLabel(unit[0].label)
            self.__plot2d.setGraphYLabel(unit[1].label)
        else:
            self.__plot2d.setGraphXLabel(unit.label)

        self.__radialUnit = integrationProcess.radialUnit()
        self.__wavelength = integrationProcess.wavelength()
        self.__directDist = integrationProcess.directDist()
        self.__geometry = integrationProcess.geometry()
        self.__inverseGeometry = InvertGeometry(
            self.__geometry.center_array(unit=self.__radialUnit, scale=True),
<<<<<<< HEAD
            self.__geometry.center_array(unit=units.CHI_DEG, scale=True))
=======
            self.__geometry.center_array(unit=core_units.CHI_DEG, scale=True))
>>>>>>> fea0cf95

        self.__markerManager.updateProjection(self.__geometry,
                                              self.__radialUnit,
                                              self.__wavelength,
                                              self.__directDist)

        resetZoomPolicy = integrationProcess.resetZoomPolicy()
        if resetZoomPolicy is None:
            # Default behaviour
            self.resetZoom()
        elif resetZoomPolicy is False:
            pass
        else:
            raise ValueError("Reset zoom policy not implemented")

    def __setResult(self, result1d):
        self.__result1d = result1d
        self.__saveResult1dAction.setEnabled(result1d is not None)

    def __saveAsCsv(self):
        if self.__result1d is None:
            return
        dialog = createSaveDialog(self, "Save 1D integration as CSV file", csv=True)
        result = dialog.exec_()
        if not result:
            return
        filename = dialog.selectedFiles()[0]
        silx.io.save1D(filename,
                       x=self.__result1d.radial,
                       y=self.__result1d.intensity,
                       xlabel=str(self.__result1d.unit),
                       ylabels=["intensity"],
                       filetype="csv",
                       autoheader=True)

    def setProcessing(self):
        self.__setResult(None)
        self.__processing1d = ProcessingWidget.createProcessingWidgetOverlay(self.__plot1d)
        self.__processing2d = ProcessingWidget.createProcessingWidgetOverlay(self.__plot2d)

    def unsetProcessing(self):
        if self.__processing1d is not None:
            self.__processing1d.deleteLater()
            self.__processing1d = None
        if self.__processing2d is not None:
            self.__processing2d.deleteLater()
            self.__processing2d = None


class IntegrationTask(AbstractCalibrationTask):

    def _initGui(self):
        qt.loadUi(pyFAI.utils.get_ui_file("calibration-result.ui"), self)
        icon = silx.gui.icons.getQIcon("pyfai:gui/icons/task-cake")
        self.setWindowIcon(icon)

        self.initNextStep()

        self._methodLabel.setLabelTemplate("{split}")
        self._warning.setVisible(False)

        self.__integrationUpToDate = True
        self.__integrationResetZoomPolicy = None
        method = method_registry.Method(666, "bbox", "histogram", "cython", None)
        self.__setMethod(method)

        positiveValidator = validators.IntegerAndEmptyValidator(self)
        positiveValidator.setBottom(1)

        self._radialPoints.setValidator(positiveValidator)
        self._azimuthalPoints.setValidator(positiveValidator)
        self._radialUnit.setUnits(core_units.RADIAL_UNITS.values())
        self.__polarizationModel = None
        self._polarizationFactorCheck.clicked[bool].connect(self.__polarizationFactorChecked)
        self.widgetShow.connect(self.__widgetShow)
        self._displayMask.clicked[bool].connect(self.__displayMaskChecked)

        self._integrateButton.beforeExecuting.connect(self.__integrate)
        self._integrateButton.setDisabledWhenWaiting(True)
        self._integrateButton.finished.connect(self.__integratingFinished)

        self._customMethodButton.clicked.connect(self.__customIntegrationMethod)

        self._savePoniButton.clicked.connect(self.__saveAsPoni)
        self._saveJsonButton.clicked.connect(self.__saveJsonFile)

        super()._initGui()

    def __customIntegrationMethod(self):
        dialog = IntegrationMethodDialog(self)
        dialog.selectMethod(self.__method)
        result = dialog.exec_()
        if result:
            method = dialog.selectedMethod()
            self.__setMethod(method)

    def __setMethod(self, method):
        self.__method = method
        self._methodLabel.setMethod(method)
        self.__invalidateIntegrationNoReset()

    def aboutToClose(self):
        self._plot.aboutToClose()

    def __polarizationFactorChecked(self, checked):
        self.__polarizationModel.setEnabled(checked)
        self._polarizationFactor.setEnabled(checked)

    def __polarizationModelChanged(self):
        old = self._polarizationFactorCheck.blockSignals(True)
        isEnabled = self.__polarizationModel.isEnabled()
        self._polarizationFactorCheck.setChecked(isEnabled)
        self._polarizationFactor.setEnabled(isEnabled)
        self._polarizationFactorCheck.blockSignals(old)

    def __displayMaskChecked(self):
        self.__invalidateIntegrationNoReset()

    def __invalidateIntegration(self):
        if self.isVisible():
            if not self._integrateButton.isWaiting():
                self._integrateButton.executeCallable()
            else:
                # integration is processing
                # but data are already outdated
                self.__integrationUpToDate = False
        else:
            # We can process data later
            self.__integrationUpToDate = False

    def __invalidateIntegrationNoReset(self):
        if self._plot.hasData():
            self.__integrationResetZoomPolicy = False
            self.__invalidateIntegration()
        else:
            # If there is not yet data, it is not needed to constrain the
            # current range
            pass

    def __widgetShow(self):
        if not self.__integrationUpToDate:
            self._integrateButton.executeCallable()

    def __integrate(self):
        geometry = self._geometryTabs.geometryModel()
        self.__integrationProcess = IntegrationProcess(self.model(), geometry)
        self.__integrationProcess.setMethod(self.__method)

        if self.__integrationResetZoomPolicy is not None:
            self.__integrationProcess.setResetZoomPolicy(self.__integrationResetZoomPolicy)
            self.__integrationResetZoomPolicy = None

        self.__integrationProcess.setDisplayMask(self._displayMask.isChecked())

        if not self.__integrationProcess.isValid():
            self.__integrationProcess = None
            return
        self.__updateGUIWhileIntegrating()
        self._integrateButton.setCallable(self.__integrationProcess.run)
        self.__integrationUpToDate = True

    def __integratingFinished(self):
        self._plot.unsetProcessing()
        qt.QApplication.restoreOverrideCursor()

        self.__updateGUIWithIntegrationResult(self.__integrationProcess)
        self.__integrationProcess = None
        if not self.__integrationUpToDate:
            # Maybe it was invalidated while priocessing
            self._integrateButton.executeCallable()

    def __updateGUIWhileIntegrating(self):
        self._plot.setProcessing()
        qt.QApplication.setOverrideCursor(qt.Qt.WaitCursor)

    def __updateGUIWithIntegrationResult(self, integrationProcess):
        error = integrationProcess.errorMessage()
        if isinstance(error, Exception):
            self._plot.clear()
            MessageBox.exception(self, "Internal error while integrating", error, None)
            self._warning.setVisible(False)
            return

        if error is not None:
            self._warning.setText(error)
            self._warning.setVisible(True)
        else:
            self._warning.setVisible(False)
        self._plot.setIntegrationProcess(integrationProcess)

    def _updateModel(self, model):
        experimentSettings = model.experimentSettingsModel()
        integrationSettings = model.integrationSettingsModel()
        self.__polarizationModel = EnablableDataModel(self, experimentSettings.polarizationFactor())
        if self.__polarizationModel.value() is None:
            self.__polarizationModel.setValue(0.9)
        # connect widgets
        self.__polarizationModelChanged()
        self._polarizationFactor.setModel(self.__polarizationModel)
        self._radialUnit.setModel(integrationSettings.radialUnit())
        self._radialPoints.setModel(integrationSettings.nPointsRadial())
        self._azimuthalPoints.setModel(integrationSettings.nPointsAzimuthal())
        # connect model
        self.__polarizationModel.changed.connect(self.__polarizationModelChanged)
        experimentSettings.detectorModel().changed.connect(self.__invalidateIntegrationNoReset)
        experimentSettings.mask().changed.connect(self.__invalidateIntegrationNoReset)
        experimentSettings.polarizationFactor().changed.connect(self.__invalidateIntegrationNoReset)
        model.fittedGeometry().changed.connect(self.__invalidateIntegration)
        model.fittedGeometry().changed.connect(self.__fittedGeometryChanged)
        integrationSettings.radialUnit().changed.connect(self.__invalidateIntegration)
        integrationSettings.nPointsRadial().changed.connect(self.__invalidateIntegrationNoReset)
        integrationSettings.nPointsAzimuthal().changed.connect(self.__invalidateIntegrationNoReset)

    def __fittedGeometryChanged(self):
        # File has to be saved again
        poniFile = self.model().experimentSettingsModel().poniFile()
        with poniFile.lockContext():
            poniFile.setSynchronized(False)
        # Update displayed data:
        self.__updateDisplayedGeometry()

    def __saveAsPoni(self):
        # FIXME test the validity of the geometry before opening the dialog
        dialog = createSaveDialog(self, "Save as PONI file", poni=True)
        # Disable the warning as the data is append to the file
        dialog.setOption(qt.QFileDialog.DontConfirmOverwrite, True)
        model = self.model()
        poniFile = model.experimentSettingsModel().poniFile()
        previousPoniFile = poniFile.value()
        if previousPoniFile is not None:
            dialog.selectFile(previousPoniFile)

        result = dialog.exec_()
        if not result:
            return
        filename = dialog.selectedFiles()[0]
        nameFilter = dialog.selectedNameFilter()
        isPoniFilter = ".poni" in nameFilter
        if isPoniFilter and not filename.endswith(".poni"):
            filename = filename + ".poni"
        with poniFile.lockContext():
            poniFile.setValue(filename)

        geometry = self._geometryTabs.geometryModel()
        experimentSettingsModel = model.experimentSettingsModel()
        detector = experimentSettingsModel.detector()

        writer = ponifile.PoniFile({
            "dist": geometry.distance().value(),
            "poni1": geometry.poni1().value(),
            "poni2":geometry.poni2().value(),
            "rot1": geometry.rotation1().value(),
            "rot2": geometry.rotation2().value(),
            "rot3": geometry.rotation3().value(),
            "wavelength": geometry.wavelength().value(),
            "detector":detector.__class__.__name__,
            "detector_config":detector.get_config(),
            })
        comments = [f"Calibrant: {experimentSettingsModel.calibrantModel().calibrant().name}",
                    f"Image: {experimentSettingsModel.image().filename()}"]
        try:
            with open(filename, "wt") as fd:
                writer.write(fd, comments=comments)
            with poniFile.lockContext():
                poniFile.setValue(filename)
                poniFile.setSynchronized(True)
        except Exception as e:
            MessageBox.exception(self, "Error while saving poni file", e, _logger)

    def __saveJsonFile(self):
        dialog = createSaveDialog(self, "Save as JSON file", json=True)
        # Disable the warning as the data is append to the file
        dialog.setOption(qt.QFileDialog.DontConfirmOverwrite, True)
        model = self.model()
        jsonFile = model.experimentSettingsModel().jsonFile()
        previousJsonFile = jsonFile.value()
        if previousJsonFile is not None:
            dialog.selectFile(previousJsonFile)

        result = dialog.exec_()
        if not result:
            return
        filename = dialog.selectedFiles()[0]
        nameFilter = dialog.selectedNameFilter()
        isJsonFilter = ".json" in nameFilter
        if isJsonFilter and not filename.endswith(".json"):
            filename = filename + ".json"
        with jsonFile.lockContext():
            jsonFile.setValue(filename)

        geometry = self._geometryTabs.geometryModel()
        experimentSettingsModel = model.experimentSettingsModel()
        detector = experimentSettingsModel.detector()

        poni = ponifile.PoniFile({
            "dist": geometry.distance().value(),
            "poni1": geometry.poni1().value(),
            "poni2":geometry.poni2().value(),
            "rot1": geometry.rotation1().value(),
            "rot2": geometry.rotation2().value(),
            "rot3": geometry.rotation3().value(),
            "wavelength": geometry.wavelength().value(),
            "detector":detector.__class__.__name__,
            "detector_config":detector.get_config(),
            })
        workerConfig = integration_config.WorkerConfig(poni=poni)
        workerConfig.nbpt_rad = self.model().integrationSettingsModel().nPointsRadial().value()
        workerConfig.nbpt_azim = self.model().integrationSettingsModel().nPointsAzimuthal().value()
        workerConfig.unit = core_units.to_unit(self.model().integrationSettingsModel().radialUnit().value())
        workerConfig.method = (self.__method.split, self.__method.algo, self.__method.impl)
        workerConfig.application = "pyFAI-calib2"
        if self.__polarizationModel.isEnabled():
            workerConfig.polarization_factor = self.__polarizationModel.value()
        else:
            workerConfig.polarization_description = None
        workerConfig.mask_file = model.experimentSettingsModel().mask().filename()
        workerConfig.flat_field = model.experimentSettingsModel().flat().filename()
        workerConfig.dark_current = model.experimentSettingsModel().dark().filename()
        image = model.experimentSettingsModel().image().value()
        if image is not None:
            workerConfig.shape = numpy.array(image).shape
        try:
            workerConfig.save(filename)
            with jsonFile.lockContext():
                jsonFile.setValue(filename)
                jsonFile.setSynchronized(True)
        except Exception as e:
            MessageBox.exception(self, "Error while saving json file", e, _logger)

    def __updateDisplayedGeometry(self):
        "Called after the fit"
        experimentSettingsModel = self.model().experimentSettingsModel()
        self._geometryTabs.setDetector(experimentSettingsModel.detector())
        self._geometryTabs.setGeometryModel(self.model().fittedGeometry())<|MERGE_RESOLUTION|>--- conflicted
+++ resolved
@@ -25,11 +25,7 @@
 
 __authors__ = ["V. Valls", "J. Kieffer"]
 __license__ = "MIT"
-<<<<<<< HEAD
-__date__ = "04/09/2025"
-=======
 __date__ = "12/09/2025"
->>>>>>> fea0cf95
 
 import logging
 import numpy
@@ -873,11 +869,7 @@
         self.__geometry = integrationProcess.geometry()
         self.__inverseGeometry = InvertGeometry(
             self.__geometry.center_array(unit=self.__radialUnit, scale=True),
-<<<<<<< HEAD
-            self.__geometry.center_array(unit=units.CHI_DEG, scale=True))
-=======
             self.__geometry.center_array(unit=core_units.CHI_DEG, scale=True))
->>>>>>> fea0cf95
 
         self.__markerManager.updateProjection(self.__geometry,
                                               self.__radialUnit,
