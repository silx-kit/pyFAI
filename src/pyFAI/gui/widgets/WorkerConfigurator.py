--- conflicted
+++ resolved
@@ -607,26 +607,16 @@
             self.do_oop_range.setChecked(wc.do_oop_range)
             self.vertical_integration.setChecked(wc.vertical_integration)
             self.do_1d_integration.setChecked(wc.integration_1d)
-<<<<<<< HEAD
-            unit_ip = wc.unit_ip
-            
-=======
             unit_ip = parse_fiber_unit(**wc.unit_ip)
 
->>>>>>> a03ed0c7
             # In UnitSelector, searching the unit is made with 'is' not '==', not valid for FiberUnit (which are copies)
             for index in range(self.ip_unit.count()):
                 item = self.ip_unit.itemData(index)
                 if item == unit_ip:
                     self.ip_unit.setCurrentIndex(index)
                     break
-<<<<<<< HEAD
-                
-            unit_oop = wc.unit_oop
-=======
 
             unit_oop = parse_fiber_unit(**wc.unit_oop)
->>>>>>> a03ed0c7
             for index in range(self.oop_unit.count()):
                 item = self.oop_unit.itemData(index)
                 if item == unit_oop:
