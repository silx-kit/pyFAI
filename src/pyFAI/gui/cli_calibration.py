--- conflicted
+++ resolved
@@ -37,11 +37,7 @@
 __contact__ = "Jerome.Kieffer@ESRF.eu"
 __license__ = "MIT"
 __copyright__ = "European Synchrotron Radiation Facility, Grenoble, France"
-<<<<<<< HEAD
-__date__ = "14/11/2025"
-=======
-__date__ = "11/11/2025"
->>>>>>> 8e55a068
+__date__ = "15/11/2025"
 __status__ = "production"
 
 import os
@@ -588,11 +584,7 @@
         self.peakPicker.reset()
         self.peakPicker.init(method, False)
         if self.geoRef:
-<<<<<<< HEAD
             self.ai.set_config(self.geoRef.get_config())
-=======
-            self.ai.set_config(**self.geoRef.get_config())
->>>>>>> 8e55a068
         tth = numpy.array([i for i in self.calibrant.get_2th() if i is not None])
         tth = numpy.unique(tth)
         tth_min = numpy.zeros_like(tth)
