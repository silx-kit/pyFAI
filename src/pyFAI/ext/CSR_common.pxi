--- conflicted
+++ resolved
@@ -29,11 +29,7 @@
 
 __author__ = "Jérôme Kieffer"
 __contact__ = "Jerome.kieffer@esrf.fr"
-<<<<<<< HEAD
-__date__ = "20/11/2025"
-=======
 __date__ = "21/11/2025"
->>>>>>> 9ffc53ca
 __status__ = "stable"
 __license__ = "MIT"
 
