# !/usr/bin/env python
# -*- coding: utf-8 -*-
#
#    Project: Azimuthal integration
#             https://github.com/silx-kit/pyFAI
#
#    Copyright (C) 2025-2025 European Synchrotron Radiation Facility, Grenoble, France
#
#    Principal author:       Jérôme Kieffer (Jerome.Kieffer@ESRF.eu)
#
# Permission is hereby granted, free of charge, to any person obtaining a copy
# of this software and associated documentation files (the "Software"), to deal
# in the Software without restriction, including without limitation the rights
# to use, copy, modify, merge, publish, distribute, sublicense, and/or sell
# copies of the Software, and to permit persons to whom the Software is
# furnished to do so, subject to the following conditions:
#
# The above copyright notice and this permission notice shall be included in
# all copies or substantial portions of the Software.
#
# THE SOFTWARE IS PROVIDED "AS IS", WITHOUT WARRANTY OF ANY KIND, EXPRESS OR
# IMPLIED, INCLUDING BUT NOT LIMITED TO THE WARRANTIES OF MERCHANTABILITY,
# FITNESS FOR A PARTICULAR PURPOSE AND NONINFRINGEMENT. IN NO EVENT SHALL THE
# AUTHORS OR COPYRIGHT HOLDERS BE LIABLE FOR ANY CLAIM, DAMAGES OR OTHER
# LIABILITY, WHETHER IN AN ACTION OF CONTRACT, TORT OR OTHERWISE, ARISING FROM,
# OUT OF OR IN CONNECTION WITH THE SOFTWARE OR THE USE OR OTHER DEALINGS IN
# THE SOFTWARE.
#

"""Sensors description for detectors:

Defines Si_, CdTe_ & GaAs_MATERIAL
"""


__author__ = "Jérôme Kieffer"
__contact__ = "Jerome.Kieffer@ESRF.eu"
__license__ = "MIT"
__copyright__ = "European Synchrotron Radiation Facility, Grenoble, France"
__date__ = "03/10/2025"
__status__ = "stable"

import os
import logging
import json
import copy
from math import exp
from collections import namedtuple
from ..containers import dataclass, fields
import numpy
from ..resources import resource_filename
from ..utils.stringutil import to_eng, from_eng

EnergyRange = namedtuple("EnergyRange", ["min", "max"])
logger = logging.getLogger(__name__)

class SensorMaterial:
    """This class represents a sensor material and
    is able to produce the linear absorption coefficient for it as function
    of the considered energy.
    """
    SCALES = {"cm":1,
              "mm":0.1,
              "m":100,
              "µm":1e-4,
              "um":1e-4}

    def __init__(self, name:str, density:float):
        """Constructor of the class
        :param name: name of the sensor material
        :param density: density of the material in g/cm³
        """
        self.name = name
        self.rho = density
        self._data = {} # range in keV, data as numpy array
        self.init()

    def __repr__(self):
        return f"{self.__class__.__name__}('{self.name}', {self.rho})"

    def __str__(self):
        return f"{self.name}-{self.__class__.__name__}"

    def init(self):
        """Read the sensor data and split them in chunks"""
        def end_block(block):
            descr = EnergyRange(float(block[0].split()[0]) * 1e3,
                                float(block[-1].split()[0]) * 1e3)
            data = numpy.vstack(tuple(numpy.fromstring(line, dtype=float, sep=" ") for line in block))
            data[:,0] *= 1e3 # MeV to keV for the energy
            self._data[descr] = data

        filename = resource_filename(os.path.join("sensors", self.name+".abs"))
        if not os.path.exists(filename):
            raise FileNotFoundError("No sensor material for `{self.name}`: {filename} does not exist !")
        block = []
        with open(filename, encoding="utf-8") as fd:
            for line in fd:
                if "#" in line:
                    continue
                if "K" in line or "L" in line or "M" in line:
                    end_block(block)
                    block = [" ".join(line.split()[-3:])]
                else:
                    block.append(line.strip())
            else:
                end_block(block)

    def _find_range(self, energy):
        """Helper method to find the right block"""
        for descr in self._data:
            if energy>=descr.min and energy<descr.max:
                return descr
        else:
            raise RuntimeError(f"Energy {energy} outside of tabulated range for {self}")

    def _scale(self, unit:str):
        """Helper function that return the scale muliplier"""
        if "^" in unit:
            unit = unit.split("^")[0]
        return self.SCALES[unit]

    def mu(self, energy:float, unit:str="cm^-1") -> float:
        """calculate the linear absorption coefficient

        :param energy: in keV
        :return: linear absorption coefficient in the given unit
        """
        data = self._data[self._find_range(energy)]
        return numpy.interp(energy, data[:,0], data[:,1]) * self.rho * self._scale(unit)

    def mu_en(self, energy:float=None, unit:str="cm^-1") -> float:
        """calculate the linear absorption coefficient based on the deposited energy

        :param energy: in keV
        :return: linear absorption coefficient of deposited energy in the given unit
        """
        data = self._data[self._find_range(energy)]
        return numpy.interp(energy, data[:,0], data[:,2]) * self.rho * self._scale(unit)

    def absorbance(self, energy:float, length: float, unit:str="m") -> float:
        """calculate the efficiency of a slab of sensor for absorbing the radiation

        :param energy: in keV
        :param length: thickness of the sensor
        :param unit: unit for the thickness of the detector
        :return: efficiency of the sensor between 0 (no absorbance) and 1 (all photons are absorbed)
        """
        return 1.0-exp(-self.mu(energy, unit)*length)


# For the record: some classical sensors materials
ALL_MATERIALS = {}
ALL_MATERIALS["Si"] = Si_MATERIAL = SensorMaterial("Si", density=2.329)
ALL_MATERIALS["Ge"] = Ge_MATERIAL = SensorMaterial("Ge", density=5.327)
ALL_MATERIALS["CdTe"] = CdTe_MATERIAL = SensorMaterial("CdTe", density=5.85)
ALL_MATERIALS["GaAs"] = GaAs_MATERIAL = SensorMaterial("GaAs", density=5.3176)
ALL_MATERIALS["Gd2O2S"] = Gd2O2S_MATERIAL = SensorMaterial("Gd2O2S", density=7.32)



@dataclass
class SensorConfig:
    "class for configuration of a sensor"
    material: SensorMaterial|str
    thickness: float=None

    def __repr__(self):
        return json.dumps(self.as_dict(), indent=4)

    def __str__(self):
        name = self.material.name if isinstance(self.material, SensorMaterial) else self.material
        thick = to_eng(self.thickness, space="")+"m" if self.thickness else "\N{INFINITY}"
        return f"{name},{thick}"

    def as_dict(self):
        """Like asdict, but with some more features:
        """
        dico = {}
        for field in fields(self):
            key = field.name
            value = getattr(self, key)
            if isinstance(value, SensorMaterial):
                dico[key] = value.name
            elif value:
                dico[key] = value
        return dico

    @classmethod
    def from_dict(cls, dico:dict, inplace:bool=False):
        """Alternative constructor

        :param dico: dict with the config
        :param in-place: modify the dico in place ?
        :return: instance of the dataclass
        """
        if not inplace:
            dico = copy.copy(dico)

        to_init = {}
        for field in fields(cls):
            key = field.name
            if key in dico:
                value = dico.pop(key)
                if key=="material" and isinstance(value, str):
                    value = ALL_MATERIALS.get(value) or value
                to_init[key] = value
        return cls(**to_init)

    @classmethod
    def parse(cls, txt:str):
        """Alternate constructor from strings like `Si,320µm`"""
        if "," in txt:
            material,thick = txt.split(",")
        else:
<<<<<<< HEAD
            materal = txt.strip()
=======
            material = txt.strip()
>>>>>>> e3b5e365
            thick = "∞"
        dico = {"material": material.strip()}
        if thick != "∞":
            dico["thickness"] = from_eng(thick)
        return cls.from_dict(dico, inplace=True)<|MERGE_RESOLUTION|>--- conflicted
+++ resolved
@@ -213,11 +213,7 @@
         if "," in txt:
             material,thick = txt.split(",")
         else:
-<<<<<<< HEAD
-            materal = txt.strip()
-=======
             material = txt.strip()
->>>>>>> e3b5e365
             thick = "∞"
         dico = {"material": material.strip()}
         if thick != "∞":
