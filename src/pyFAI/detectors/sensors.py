# !/usr/bin/env python
# -*- coding: utf-8 -*-
#
#    Project: Azimuthal integration
#             https://github.com/silx-kit/pyFAI
#
#    Copyright (C) 2025-2025 European Synchrotron Radiation Facility, Grenoble, France
#
#    Principal author:       Jérôme Kieffer (Jerome.Kieffer@ESRF.eu)
#
# Permission is hereby granted, free of charge, to any person obtaining a copy
# of this software and associated documentation files (the "Software"), to deal
# in the Software without restriction, including without limitation the rights
# to use, copy, modify, merge, publish, distribute, sublicense, and/or sell
# copies of the Software, and to permit persons to whom the Software is
# furnished to do so, subject to the following conditions:
#
# The above copyright notice and this permission notice shall be included in
# all copies or substantial portions of the Software.
#
# THE SOFTWARE IS PROVIDED "AS IS", WITHOUT WARRANTY OF ANY KIND, EXPRESS OR
# IMPLIED, INCLUDING BUT NOT LIMITED TO THE WARRANTIES OF MERCHANTABILITY,
# FITNESS FOR A PARTICULAR PURPOSE AND NONINFRINGEMENT. IN NO EVENT SHALL THE
# AUTHORS OR COPYRIGHT HOLDERS BE LIABLE FOR ANY CLAIM, DAMAGES OR OTHER
# LIABILITY, WHETHER IN AN ACTION OF CONTRACT, TORT OR OTHERWISE, ARISING FROM,
# OUT OF OR IN CONNECTION WITH THE SOFTWARE OR THE USE OR OTHER DEALINGS IN
# THE SOFTWARE.
#

"""Sensors description for detectors:

Defines Si_, CdTe_ & GaAs_MATERIAL
"""


__author__ = "Jérôme Kieffer"
__contact__ = "Jerome.Kieffer@ESRF.eu"
__license__ = "MIT"
__copyright__ = "European Synchrotron Radiation Facility, Grenoble, France"
__date__ = "24/09/2025"
__status__ = "stable"

import os
import logging
import json
import copy
from math import exp
from collections import namedtuple
from ..containers import dataclass, fields
import numpy
from ..resources import resource_filename
from ..utils.stringutil import to_eng

EnergyRange = namedtuple("EnergyRange", ["min", "max"])
logger = logging.getLogger(__name__)

class SensorMaterial:
    """This class represents a sensor material and
    is able to produce the linear absorption coefficient for it as function
    of the considered energy.
    """
    SCALES = {"cm":1,
              "mm":0.1,
              "m":100,
              "µm":1e-4,
              "um":1e-4}

    def __init__(self, name:str, density:float):
        """Costructor of the class
        :param name: name of the sensor material
        :param density: density of the material in g/cm³
        """
        self.name = name
        self.rho = density
        self._data = {} # range in keV, data as numpy array
        self.init()

    def __repr__(self):
        return f"{self.__class__.__name__}('{self.name}', {self.rho})"

    def __str__(self):
        return f"{self.name}-{self.__class__.__name__}"

    def init(self):
        """Read the sensor data and split them in chunks"""
        def end_block(block):
            descr = EnergyRange(float(block[0].split()[0]) * 1e3,
                                float(block[-1].split()[0]) * 1e3)
            data = numpy.vstack(tuple(numpy.fromstring(line, dtype=float, sep=" ") for line in block))
            data[:,0] *= 1e3 # MeV to keV for the energy
            self._data[descr] = data

        filename = resource_filename(os.path.join("sensors", self.name+".abs"))
        if not os.path.exists(filename):
            raise FileNotFoundError("No sensor material for `{self.name}`: {filename} does not exist !")
        block = []
        with open(filename, encoding="utf-8") as fd:
            for line in fd:
                if "#" in line:
                    continue
                if "K" in line or "L" in line or "M" in line:
                    end_block(block)
                    block = [" ".join(line.split()[-3:])]
                else:
                    block.append(line.strip())
            else:
                end_block(block)

    def _find_range(self, energy):
        """Helper method to find the right block"""
        for descr in self._data:
            if energy>=descr.min and energy<descr.max:
                return descr
        else:
            raise RuntimeError(f"Energy {energy} outside of tabulated range for {self}")

    def _scale(self, unit:str):
        """Helper function that return the scale muliplier"""
        if "^" in unit:
            unit = unit.split("^")[0]
        return self.SCALES[unit]

    def mu(self, energy:float, unit:str="cm^-1") -> float:
        """calculate the linear absorption coefficient

        :param energy: in keV
        :return: linear absorption coefficient in the given unit
        """
        data = self._data[self._find_range(energy)]
        return numpy.interp(energy, data[:,0], data[:,1]) * self.rho * self._scale(unit)

    def mu_en(self, energy:float=None, unit:str="cm^-1") -> float:
        """calculate the linear absorption coefficient of depositied energy

        :param energy: in keV
        :return: linear absorption coefficient of deposited energy in the given unit
        """
        data = self._data[self._find_range(energy)]
        return numpy.interp(energy, data[:,0], data[:,2]) * self.rho * self._scale(unit)

    def absorbance(self, energy:float, length: float, unit:str="m") -> float:
        """calculate the efficiency of a slab of sensor for absorbing the radiation

        :param energy: in keV
        :param length: thickness of the sensor
        :param unit: unit for the thickness of the detector
        :return: efficiency of the sensor between 0 (no absorbance) and 1 (all photons are absorbed)
        """
        return 1.0-exp(-self.mu(energy, unit)*length)


# For the record: some classical sensors materials
<<<<<<< HEAD
Si_MATERIAL = SensorMaterial("Si", 2.329)
CdTe_MATERIAL = SensorMaterial("CdTe",  5.85)
GaAs_MATERIAL = SensorMaterial("GaAs", 5.3176)
Ge_MATERIAL = SensorMaterial("Ge", 5.327)
=======
Si_MATERIAL = SensorMaterial("Si", density=2.329)
CdTe_MATERIAL = SensorMaterial("CdTe", density=5.85)
GaAs_MATERIAL = SensorMaterial("GaAs", density=5.3176)
Gd2O2S_MATERIAL = SensorMaterial("Gd2O2S", density=7.32)
>>>>>>> 35114a4c

ALL_MATERIALS = {"Si": Si_MATERIAL,
                 "Ge": Ge_MATERIAL,
                 "CdTe": CdTe_MATERIAL,
                 "GaAs": GaAs_MATERIAL,
<<<<<<< HEAD
                 }
=======
                 "Gd2O2S": Gd2O2S_MATERIAL}
>>>>>>> 35114a4c


@dataclass
class SensorConfig:
    "class for configuration of a sensor"
    material: SensorMaterial|str
    thickness: float=None

    def __repr__(self):
        return json.dumps(self.as_dict(), indent=4)

    def __str__(self):
        name = self.material.name if isinstance(self.material, SensorMaterial) else self.material
        thick = to_eng(self.thickness, space="")+"m" if self.thickness else "\N{INFINITY}"
        return f"{name},{thick}"

    def as_dict(self):
        """Like asdict, but with some more features:
        """
        dico = {}
        for field in fields(self):
            key = field.name
            value = getattr(self, key)
            if isinstance(value, SensorMaterial):
                dico[key] = value.name
            elif value:
                dico[key] = value
        return dico

    @classmethod
    def from_dict(cls, dico:dict, inplace:bool=False):
        """Alternative constructor

        :param dico: dict with the config
        :param in-place: modify the dico in place ?
        :return: instance of the dataclass
        """
        if not inplace:
            dico = copy.copy(dico)

        to_init = {}
        for field in fields(cls):
            key = field.name
            if key in dico:
                value = dico.pop(key)
                if key=="material" and isinstance(value, str):
                    value = ALL_MATERIALS.get(value) or value
                to_init[key] = value
        return cls(**to_init)<|MERGE_RESOLUTION|>--- conflicted
+++ resolved
@@ -150,27 +150,17 @@
 
 
 # For the record: some classical sensors materials
-<<<<<<< HEAD
 Si_MATERIAL = SensorMaterial("Si", 2.329)
 CdTe_MATERIAL = SensorMaterial("CdTe",  5.85)
 GaAs_MATERIAL = SensorMaterial("GaAs", 5.3176)
 Ge_MATERIAL = SensorMaterial("Ge", 5.327)
-=======
-Si_MATERIAL = SensorMaterial("Si", density=2.329)
-CdTe_MATERIAL = SensorMaterial("CdTe", density=5.85)
-GaAs_MATERIAL = SensorMaterial("GaAs", density=5.3176)
 Gd2O2S_MATERIAL = SensorMaterial("Gd2O2S", density=7.32)
->>>>>>> 35114a4c
 
 ALL_MATERIALS = {"Si": Si_MATERIAL,
-                 "Ge": Ge_MATERIAL,
                  "CdTe": CdTe_MATERIAL,
                  "GaAs": GaAs_MATERIAL,
-<<<<<<< HEAD
-                 }
-=======
-                 "Gd2O2S": Gd2O2S_MATERIAL}
->>>>>>> 35114a4c
+                 "Gd2O2S": Gd2O2S_MATERIAL,
+                }
 
 
 @dataclass
