# !/usr/bin/env python
# -*- coding: utf-8 -*-
#
#    Project: Azimuthal integration
#             https://github.com/silx-kit/pyFAI
#
#    Copyright (C) 2025-2025 European Synchrotron Radiation Facility, Grenoble, France
#
#    Principal author:       Jérôme Kieffer (Jerome.Kieffer@ESRF.eu)
#
# Permission is hereby granted, free of charge, to any person obtaining a copy
# of this software and associated documentation files (the "Software"), to deal
# in the Software without restriction, including without limitation the rights
# to use, copy, modify, merge, publish, distribute, sublicense, and/or sell
# copies of the Software, and to permit persons to whom the Software is
# furnished to do so, subject to the following conditions:
#
# The above copyright notice and this permission notice shall be included in
# all copies or substantial portions of the Software.
#
# THE SOFTWARE IS PROVIDED "AS IS", WITHOUT WARRANTY OF ANY KIND, EXPRESS OR
# IMPLIED, INCLUDING BUT NOT LIMITED TO THE WARRANTIES OF MERCHANTABILITY,
# FITNESS FOR A PARTICULAR PURPOSE AND NONINFRINGEMENT. IN NO EVENT SHALL THE
# AUTHORS OR COPYRIGHT HOLDERS BE LIABLE FOR ANY CLAIM, DAMAGES OR OTHER
# LIABILITY, WHETHER IN AN ACTION OF CONTRACT, TORT OR OTHERWISE, ARISING FROM,
# OUT OF OR IN CONNECTION WITH THE SOFTWARE OR THE USE OR OTHER DEALINGS IN
# THE SOFTWARE.
#

"""Sensors description for detectors:

Defines Si_, CdTe_ & GaAs_MATERIAL
"""


__author__ = "Jérôme Kieffer"
__contact__ = "Jerome.Kieffer@ESRF.eu"
__license__ = "MIT"
__copyright__ = "European Synchrotron Radiation Facility, Grenoble, France"
__date__ = "24/09/2025"
__status__ = "stable"

import os
import logging
import json
import copy
from math import exp
from collections import namedtuple
from ..containers import dataclass, fields
import numpy
from ..resources import resource_filename
from ..utils.stringutil import to_eng

EnergyRange = namedtuple("EnergyRange", ["min", "max"])
logger = logging.getLogger(__name__)

class SensorMaterial:
    """This class represents a sensor material and
    is able to produce the linear absorption coefficient for it as function
    of the considered energy.
    """
    SCALES = {"cm":1,
              "mm":0.1,
              "m":100,
              "µm":1e-4,
              "um":1e-4}

    def __init__(self, name:str, density:float):
        """Costructor of the class
        :param name: name of the sensor material
        :param density: density of the material in g/cm³
        """
        self.name = name
        self.rho = density
        self._data = {} # range in keV, data as numpy array
        self.init()

    def __repr__(self):
        return f"{self.__class__.__name__}('{self.name}', {self.rho})"

    def __str__(self):
        return f"{self.name}-{self.__class__.__name__}"

    def init(self):
        """Read the sensor data and split them in chunks"""
        def end_block(block):
            descr = EnergyRange(float(block[0].split()[0]) * 1e3,
                                float(block[-1].split()[0]) * 1e3)
            data = numpy.vstack(tuple(numpy.fromstring(line, dtype=float, sep=" ") for line in block))
            data[:,0] *= 1e3 # MeV to keV for the energy
            self._data[descr] = data

        filename = resource_filename(os.path.join("sensors", self.name+".abs"))
        if not os.path.exists(filename):
            raise FileNotFoundError("No sensor material for `{self.name}`: {filename} does not exist !")
        block = []
        with open(filename, encoding="utf-8") as fd:
            for line in fd:
                if "#" in line:
                    continue
                if "K" in line or "L" in line or "M" in line:
                    end_block(block)
                    block = [" ".join(line.split()[-3:])]
                else:
                    block.append(line.strip())
            else:
                end_block(block)

    def _find_range(self, energy):
        """Helper method to find the right block"""
        for descr in self._data:
            if energy>=descr.min and energy<descr.max:
                return descr
        else:
            raise RuntimeError(f"Energy {energy} outside of tabulated range for {self}")

    def _scale(self, unit:str):
        """Helper function that return the scale muliplier"""
        if "^" in unit:
            unit = unit.split("^")[0]
        return self.SCALES[unit]

    def mu(self, energy:float, unit:str="cm^-1") -> float:
        """calculate the linear absorption coefficient

        :param energy: in keV
        :return: linear absorption coefficient in the given unit
        """
        data = self._data[self._find_range(energy)]
        return numpy.interp(energy, data[:,0], data[:,1]) * self.rho * self._scale(unit)

    def mu_en(self, energy:float=None, unit:str="cm^-1") -> float:
        """calculate the linear absorption coefficient of depositied energy

        :param energy: in keV
        :return: linear absorption coefficient of deposited energy in the given unit
        """
        data = self._data[self._find_range(energy)]
        return numpy.interp(energy, data[:,0], data[:,2]) * self.rho * self._scale(unit)

    def absorbance(self, energy:float, length: float, unit:str="m") -> float:
        """calculate the efficiency of a slab of sensor for absorbing the radiation

        :param energy: in keV
        :param length: thickness of the sensor
        :param unit: unit for the thickness of the detector
        :return: efficiency of the sensor between 0 (no absorbance) and 1 (all photons are absorbed)
        """
        return 1.0-exp(-self.mu(energy, unit)*length)


# For the record: some classical sensors materials
<<<<<<< HEAD
Si_MATERIAL = SensorMaterial("Si", 2.329)
CdTe_MATERIAL = SensorMaterial("CdTe",  5.85)
GaAs_MATERIAL = SensorMaterial("GaAs", 5.3176)
Ge_MATERIAL = SensorMaterial("Ge", 5.327)
Gd2O2S_MATERIAL = SensorMaterial("Gd2O2S", density=7.32)
=======
Si_MATERIAL = SensorMaterial("Si", density=2.329)
CdTe_MATERIAL = SensorMaterial("CdTe",  density=5.85)
GaAs_MATERIAL = SensorMaterial("GaAs", density=5.3176)
Ge_MATERIAL = SensorMaterial("Ge", density=5.327)
Gd2O2S_MATERIAL = SensorMaterial("Gd2O2S", density=4.3)
""" Nota, the actual denity is 7.35-7.44 but phosphors are made of compacted GadOx
and their density is much lower, usually between  4.1 and 4.5"""
>>>>>>> 19a9b426

ALL_MATERIALS = {"Si": Si_MATERIAL,
                 "Ge": Ge_MATERIAL,
                 "CdTe": CdTe_MATERIAL,
                 "GaAs": GaAs_MATERIAL,
<<<<<<< HEAD
                 "Gd2O2S": Gd2O2S_MATERIAL,
                }
=======
                 "Gd2O2S": Gd2O2S_MATERIAL}
>>>>>>> 19a9b426


@dataclass
class SensorConfig:
    "class for configuration of a sensor"
    material: SensorMaterial|str
    thickness: float=None

    def __repr__(self):
        return json.dumps(self.as_dict(), indent=4)

    def __str__(self):
        name = self.material.name if isinstance(self.material, SensorMaterial) else self.material
        thick = to_eng(self.thickness, space="")+"m" if self.thickness else "\N{INFINITY}"
        return f"{name},{thick}"

    def as_dict(self):
        """Like asdict, but with some more features:
        """
        dico = {}
        for field in fields(self):
            key = field.name
            value = getattr(self, key)
            if isinstance(value, SensorMaterial):
                dico[key] = value.name
            elif value:
                dico[key] = value
        return dico

    @classmethod
    def from_dict(cls, dico:dict, inplace:bool=False):
        """Alternative constructor

        :param dico: dict with the config
        :param in-place: modify the dico in place ?
        :return: instance of the dataclass
        """
        if not inplace:
            dico = copy.copy(dico)

        to_init = {}
        for field in fields(cls):
            key = field.name
            if key in dico:
                value = dico.pop(key)
                if key=="material" and isinstance(value, str):
                    value = ALL_MATERIALS.get(value) or value
                to_init[key] = value
        return cls(**to_init)<|MERGE_RESOLUTION|>--- conflicted
+++ resolved
@@ -150,32 +150,14 @@
 
 
 # For the record: some classical sensors materials
-<<<<<<< HEAD
-Si_MATERIAL = SensorMaterial("Si", 2.329)
-CdTe_MATERIAL = SensorMaterial("CdTe",  5.85)
-GaAs_MATERIAL = SensorMaterial("GaAs", 5.3176)
-Ge_MATERIAL = SensorMaterial("Ge", 5.327)
-Gd2O2S_MATERIAL = SensorMaterial("Gd2O2S", density=7.32)
-=======
-Si_MATERIAL = SensorMaterial("Si", density=2.329)
-CdTe_MATERIAL = SensorMaterial("CdTe",  density=5.85)
-GaAs_MATERIAL = SensorMaterial("GaAs", density=5.3176)
-Ge_MATERIAL = SensorMaterial("Ge", density=5.327)
-Gd2O2S_MATERIAL = SensorMaterial("Gd2O2S", density=4.3)
-""" Nota, the actual denity is 7.35-7.44 but phosphors are made of compacted GadOx
-and their density is much lower, usually between  4.1 and 4.5"""
->>>>>>> 19a9b426
-
-ALL_MATERIALS = {"Si": Si_MATERIAL,
-                 "Ge": Ge_MATERIAL,
-                 "CdTe": CdTe_MATERIAL,
-                 "GaAs": GaAs_MATERIAL,
-<<<<<<< HEAD
-                 "Gd2O2S": Gd2O2S_MATERIAL,
-                }
-=======
-                 "Gd2O2S": Gd2O2S_MATERIAL}
->>>>>>> 19a9b426
+ALL_MATERIALS = {}
+
+ALL_MATERIALS["Si"] = Si_MATERIAL = SensorMaterial("Si", density=2.329)
+ALL_MATERIALS["Ge"] = Ge_MATERIAL = SensorMaterial("Ge", 5.327)
+ALL_MATERIALS["CdTe"] = CdTe_MATERIAL = SensorMaterial("CdTe", density=5.85)
+ALL_MATERIALS["GaAs"] = GaAs_MATERIAL = SensorMaterial("GaAs", density=5.3176)
+ALL_MATERIALS["Gd2O2S"] = Gd2O2S_MATERIAL = SensorMaterial("Gd2O2S", density=7.32)
+
 
 
 @dataclass
