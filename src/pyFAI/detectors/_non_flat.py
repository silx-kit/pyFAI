--- conflicted
+++ resolved
@@ -84,23 +84,11 @@
         :return: self
         """
         config = _ensure_dict(config)
-<<<<<<< HEAD
-        pixel1 = config.get("pixel1")
-        if pixel1:
-            self.pixel1 = pixel1
-        pixel2 = config.get("pixel2")
-        if pixel2:
-            self.pixel2 = pixel2
-=======
-        
         super().set_config(config)
-            
->>>>>>> 6a810cf7
         radius = config.get("radius")
         if radius:
             self.radius = float(radius)
             self._pixel_corners = None
-        
         return self
 
     def _get_compact_pixel_corners(self):
