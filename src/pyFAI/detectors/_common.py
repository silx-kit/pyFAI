--- conflicted
+++ resolved
@@ -359,17 +359,11 @@
             if pixel1:
                 self.pixel1 = pixel1
             if pixel2:
-<<<<<<< HEAD
                 self.pixel2 = pixel2
-            self.splinefile = config.get("splinefile") or config.get("splineFile")
-            if "max_shape" in config:
-                self.max_shape = config.get("max_shape")
-=======
-                self.set_pixel2(pixel2)
+
         self.splinefile = config.get("splinefile") or config.get("splineFile")
         if "max_shape" in config:
             self.max_shape = config.get("max_shape")
->>>>>>> 6a810cf7
         self._orientation = Orientation(config.get("orientation", 0))
         self.sensor = SensorConfig(config["sensor"]) if "sensor" in config else None
         return self
