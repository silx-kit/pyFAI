#!/usr/bin/env python
# coding: utf-8
#
#    Project: Azimuthal integration
#             https://github.com/silx-kit/pyFAI
#
#    Copyright (C) 2015-2025 European Synchrotron Radiation Facility, Grenoble, France
#
#    Principal author:       Jérôme Kieffer (Jerome.Kieffer@ESRF.eu)
#
# Permission is hereby granted, free of charge, to any person obtaining a copy
# of this software and associated documentation files (the "Software"), to deal
# in the Software without restriction, including without limitation the rights
# to use, copy, modify, merge, publish, distribute, sublicense, and/or sell
# copies of the Software, and to permit persons to whom the Software is
# furnished to do so, subject to the following conditions:
#
# The above copyright notice and this permission notice shall be included in
# all copies or substantial portions of the Software.
#
# THE SOFTWARE IS PROVIDED "AS IS", WITHOUT WARRANTY OF ANY KIND, EXPRESS OR
# IMPLIED, INCLUDING BUT NOT LIMITED TO THE WARRANTIES OF MERCHANTABILITY,
# FITNESS FOR A PARTICULAR PURPOSE AND NONINFRINGEMENT. IN NO EVENT SHALL THE
# AUTHORS OR COPYRIGHT HOLDERS BE LIABLE FOR ANY CLAIM, DAMAGES OR OTHER
# LIABILITY, WHETHER IN AN ACTION OF CONTRACT, TORT OR OTHERWISE, ARISING FROM,
# OUT OF OR IN CONNECTION WITH THE SOFTWARE OR THE USE OR OTHER DEALINGS IN
# THE SOFTWARE.

"test suite for input/output stuff"

__author__ = "Jérôme Kieffer"
__contact__ = "Jerome.Kieffer@ESRF.eu"
__license__ = "MIT"
__copyright__ = "European Synchrotron Radiation Facility, Grenoble, France"
<<<<<<< HEAD
__date__ = "10/10/2025"
=======
__date__ = "08/10/2025"
>>>>>>> 9e81994b

import unittest
import os
import shutil
import numpy
import time
import sys
import logging
import pathlib
from .utilstest import UtilsTest
<<<<<<< HEAD
from .. import io
=======

logger = logging.getLogger(__name__)
pyFAI = sys.modules["pyFAI"]
from pyFAI import io
>>>>>>> 9e81994b
from ..io.ponifile import PoniFile
from ..io import spots
import h5py
import fabio
from ..integrator import azimuthal as azimuthalIntegrator
logger = logging.getLogger(__name__)
pyFAI = sys.modules["pyFAI"]


class TestPoniFile(unittest.TestCase):
    @classmethod
    def setUpClass(cls)->None:
        super(TestPoniFile, cls).setUpClass()
        cls.ponifile = UtilsTest.getimage("Pilatus1M.poni")


    @classmethod
    def tearDownClass(cls)->None:
        super(TestPoniFile, cls).tearDownClass()
        cls.ponifile = None

    def test_filename(self):
        poni = PoniFile(self.ponifile)
        self.assertAlmostEqual(poni.wavelength, 1e-10, msg="wavelength matches")
        self.assertAlmostEqual(poni.dist, 1.6, places=1, msg="dist matches")

    def test_path(self):
        poni = PoniFile(pathlib.Path(self.ponifile))
        self.assertAlmostEqual(poni.wavelength, 1e-10, msg="wavelength matches")
        self.assertAlmostEqual(poni.dist, 1.6, places=1, msg="dist matches")

    def test_write(self):
        poni = PoniFile(self.ponifile)
        test_file1 = os.path.join(UtilsTest.tempdir, "test1.poni")
        test_file2 = os.path.join(UtilsTest.tempdir, "test2.poni")
        with open(test_file1, "w") as fd:
            poni.write(fd, comments="lorem ipsus")
        with open(test_file1, "r") as fd:
            content1 = fd.readlines()
        self.assertTrue("# lorem ipsus\n" in content1, 'Write comment as string')
        with open(test_file2, "w") as fd:
            poni.write(fd, comments=("lorem","ipsus"))
        with open(test_file2, "r") as fd:
            content2 = fd.readlines()
        self.assertTrue("# lorem\n" in content2, 'Write comment as list')
        self.assertTrue("# ipsus\n" in content2, 'Write comment as list')


class TestIsoTime(unittest.TestCase):

    def test_get(self):
        self.assertTrue(len(io.get_isotime()), 25)

    def test_from(self):
        t0 = time.perf_counter()
        isotime = io.get_isotime(t0)
        self.assertTrue(abs(t0 - io.from_isotime(isotime)) < 1, "timing are precise to the second")


class TestNexus(unittest.TestCase):

    @classmethod
    def setUpClass(cls)->None:
        super(TestNexus, cls).setUpClass()
        cls.tmpdir = os.path.join(UtilsTest.tempdir, "io_nexus")
        if not os.path.isdir(cls.tmpdir):
            os.mkdir(cls.tmpdir)
        # print(cls.tmpdir)

    @classmethod
    def tearDownClass(cls)->None:
        super(TestNexus, cls).tearDownClass()
        # shutil.rmtree(cls.tmpdir)
        cls.tmpdir = None

    def test_new_detector(self):
        if io.h5py is None:
            logger.warning("H5py not present, skipping test_io.TestNexus")
            return
        fname = os.path.join(self.tmpdir, "nxs.h5")
        nxs = io.Nexus(fname, "a")
        nxs.new_detector()
        nxs.close()

        self.assertTrue(io.is_hdf5(fname), "nexus file is an HDF5")
        # os.system("h5ls -r -a %s" % fname)

    @unittest.skipIf(h5py.version.version_tuple < (2, 9), "h5py too old")
    def test_NXmonopd(self):
        with fabio.open(UtilsTest.getimage("Pilatus1M.edf")) as fimg:
            img = fimg.data
        ai = pyFAI.load(UtilsTest.getimage("Pilatus1M.poni"))
        ref = ai.integrate1d(img, 1000, unit="2th_deg", error_model="poisson")
        fname = os.path.join(self.tmpdir, "NXmonopd.h5")
        io.nexus.save_NXmonpd(fname, ref, sample="AgBh", instrument="Dubble")
        res = io.nexus.load_nexus(fname)
        for i, j in zip(res, ref):
            self.assertTrue(numpy.allclose(i, j))
        for k in dir(ref):
            if k.startswith("__") or k in ["_sem", "std", "_std", "sem", "_sem"]:
                continue
            a = getattr(ref, k, None)
            b = getattr(res, k, None)
            if callable(a):
                continue
            elif isinstance(a, numpy.ndarray):
                self.assertTrue(numpy.allclose(a, b), msg=f"check {k}")
            elif isinstance(a, (int, float, str, tuple, type(None))):
                self.assertEqual(a, b, k)
            elif isinstance(a, PoniFile):
                self.assertEqual(a.as_dict(), b.as_dict(), "Poni matches")
            elif isinstance(a, pyFAI.method_registry.IntegrationMethod):
                self.assertEqual(a.method, b.method, "method matches")
            elif isinstance(a, pyFAI.units.Unit):
                self.assertEqual(str(a), str(b), "unit matches")

            elif isinstance(a, dict):
                for key in a:
                    self.assertEqual(a[key], b[key], f"{k}[{key}]")
            else:
                logger.warning("unchecked: %s vs %s", a, b)
        # clean up
        os.unlink(fname)

    @unittest.skipIf(h5py.version.version_tuple < (2, 9), "h5py too old")
    def test_NXcansas(self):
        with fabio.open(UtilsTest.getimage("Pilatus1M.edf")) as fimg:
            img = fimg.data
        ai = pyFAI.load(UtilsTest.getimage("Pilatus1M.poni"))
        ref = ai.integrate1d(img, 1000, unit="q_nm^-1", error_model="poisson")
        fname = os.path.join(self.tmpdir, "NXcansas.h5")
        io.nexus.save_NXcansas(fname, ref, sample="AgBh", instrument="Dubble")
        res = io.nexus.load_nexus(fname)
        # shutil.copy(fname, "/tmp")
        for i, j in zip(res, ref):
            self.assertTrue(numpy.allclose(i, j))
        for k in dir(ref):
            if k.startswith("__") or k in ["_sem", "std", "_std", "sem", "_sem"]:
                continue
            a = getattr(ref, k, None)
            b = getattr(res, k, None)
            if callable(a):
                continue

            elif isinstance(a, numpy.ndarray):
                # print(k)
                # print(a[:10], "\n", b[:10])
                self.assertTrue(numpy.allclose(a, b), msg=f"check {k}")
            elif isinstance(a, (int, float, str, tuple, type(None))):
                self.assertEqual(a, b, k)
            elif isinstance(a, PoniFile):
                self.assertEqual(a.as_dict(), b.as_dict(), "Poni matches")
            elif isinstance(a, pyFAI.method_registry.IntegrationMethod):
                self.assertEqual(a.method, b.method, "method matches")
            elif isinstance(a, pyFAI.units.Unit):
                self.assertEqual(str(a), str(b), "unit matches")
            elif isinstance(a, dict):
                for key in a:
                    self.assertEqual(a[key], b[key], f"{k}[{key}]")
            else:
                logger.warning("unchecked: %s vs %s", a, b)
        # clean up
        os.unlink(fname)


class TestHDF5Writer(unittest.TestCase):

    def setUp(self):
        unittest.TestCase.setUp(self)
        self.tmpdir = os.path.join(UtilsTest.tempdir, "io_HDF5Writer")
        if not os.path.isdir(self.tmpdir):
            os.mkdir(self.tmpdir)

    def tearDown(self):
        unittest.TestCase.tearDown(self)
        shutil.rmtree(self.tmpdir)
        self.tmpdir = None

    def test_writer(self):
        if io.h5py is None:
            logger.warning("H5py is absent on the system, skip HDF5 writing test")
            return
        h5file = os.path.join(self.tmpdir, "junk.h5")
        shape = 1024, 1024
        n = 100
        m = 10  # number of frames in memory
        data = UtilsTest.get_rng().random((m, shape[0], shape[1])).astype(numpy.float32)
        nmbytes = data.nbytes / 1e6 * n / m
        t0 = time.perf_counter()
        writer = io.HDF5Writer(filename=h5file, hpath="data")
        writer.init({"nbpt_azim": shape[0], "nbpt_rad": shape[1]})
        for i in range(n):
            writer.write(data[i % m], i)
        writer.close()
        t = time.perf_counter() - t0
        logger.info("Writing of HDF5 of %ix%s (%.3fMB) took %.3f (%.3fMByte/s)", n, shape, nmbytes, t, nmbytes / t)
        statinfo = os.stat(h5file)
        self.assertTrue(statinfo.st_size / 1e6 > nmbytes, "file size (%s) is larger than dataset" % statinfo.st_size)


class TestFabIOWriter(unittest.TestCase):
    """TODO finish !"""

    def setUp(self):
        unittest.TestCase.setUp(self)
        self.tmpdir = os.path.join(UtilsTest.tempdir, "io_FabIOwriter")
        if not os.path.isdir(self.tmpdir):
            os.mkdir(self.tmpdir)

    def tearDown(self):
        unittest.TestCase.tearDown(self)
        shutil.rmtree(self.tmpdir)
        self.tmpdir = None

    def test_writer(self):

        shape = 100, 128
        n = 10
        m = 3  # number of frames in memory
        data = UtilsTest.get_rng().random((m, shape[0], shape[1])).astype(numpy.float32)
        nmbytes = data.nbytes / 1e6 * n / m
        t0 = time.perf_counter()
        writer = io.FabioWriter(extension=".edf")
        logger.info(writer.__repr__())
        writer.init({"nbpt_azim": shape[0],
                     "nbpt_rad": shape[1],
                     "prefix": "toto",
                     "index_format": "_%04d",
                     "start_index": 1,
                     "directory": self.tmpdir})
        logger.info(writer.__repr__())

        for i in range(n):
            writer.write(data[i % m])
        writer.close()
        t = time.perf_counter() - t0
        logger.info("Writing of Fabio of %ix%s (%.3fMB) took %.3f (%.3fMByte/s)", n, shape, nmbytes, t, nmbytes / t)
        self.assertEqual(len(os.listdir(self.tmpdir)), n)


class TestSpotWriter(unittest.TestCase):

    def setUp(self):
        unittest.TestCase.setUp(self)

        detector = pyFAI.detector_factory("pilatus300k")
        self.ai = azimuthalIntegrator.AzimuthalIntegrator(detector=detector)
        nframes = 100
        nspots = UtilsTest.get_rng().uniform(1, nframes, size=nframes).astype(numpy.int64)
        self.spots = [numpy.empty(count, dtype=[("index", numpy.int32),
                                                ("intensity", numpy.float32),
                                                ("sigma", numpy.float32),
                                                ("pos0", numpy.float32),
                                                ("pos1", numpy.float32)])
                       for count in nspots]

    def test_nexus(self):
        tmpfile = os.path.join(UtilsTest.tempdir, "io_FabIOwriter_spots.nxs")
        spots.save_spots_nexus(tmpfile, self.spots, beamline="beamline", ai=self.ai)
        size = os.stat(tmpfile)
        self.assertGreater(size.st_size, sum(i.size for i in self.spots), "file is large enough")

    def test_cxi(self):
        tmpfile = os.path.join(UtilsTest.tempdir, "io_FabIOwriter_spots.nxs")
        spots.save_spots_cxi(tmpfile, self.spots, beamline="beamline", ai=self.ai)
        size = os.stat(tmpfile)
        self.assertGreater(size.st_size, sum(i.size for i in self.spots), "file is large enough")


class TestXrdmlWriter(unittest.TestCase):

    @classmethod
    def setUpClass(cls)->None:
        super(TestXrdmlWriter, cls).setUpClass()
        with fabio.open(UtilsTest.getimage("Pilatus1M.edf")) as fimg:
            cls.img = fimg.data
        cls.ai = pyFAI.load(UtilsTest.getimage("Pilatus1M.poni"))
        cls.result = cls.ai.integrate1d(cls.img, 200, method=("no", "histogram", "cython"), unit="2th_deg")
    @classmethod
    def tearDownClass(cls)->None:
        super(TestXrdmlWriter, cls).tearDownClass()
        cls.ai = cls.img = cls.result=None

    def test_xrdml(self):
        from ..io.xrdml import save_xrdml
        fd, tmpfile = UtilsTest.tempfile(".xrdml")
        os.close(fd)
        save_xrdml(tmpfile, self.result)
        self.assertGreater(os.path.getsize(tmpfile), 3000)

    def test_integration(self):
        fd, tmpfile = UtilsTest.tempfile(".xrdml")
        os.close(fd)
        self.ai.integrate1d(self.img, 200, method=("no", "histogram", "cython"), unit="2th_deg",
                            filename=tmpfile)
        self.assertGreater(os.path.getsize(tmpfile), 3000)
        from xml.etree import ElementTree as et
        with open(tmpfile, "rb") as f:
            xml = et.fromstring(f.read())
        self.assertTrue(bool(xml))



def suite():
    testsuite = unittest.TestSuite()
    loader = unittest.defaultTestLoader.loadTestsFromTestCase
    testsuite.addTest(loader(TestIsoTime))
    testsuite.addTest(loader(TestNexus))
    testsuite.addTest(loader(TestHDF5Writer))
    testsuite.addTest(loader(TestFabIOWriter))
    testsuite.addTest(loader(TestSpotWriter))
    testsuite.addTest(loader(TestXrdmlWriter))
    testsuite.addTest(loader(TestPoniFile))
    return testsuite


if __name__ == "__main__":
    runner = unittest.TextTestRunner()
    runner.run(suite())
    UtilsTest.clean_up()<|MERGE_RESOLUTION|>--- conflicted
+++ resolved
@@ -32,11 +32,7 @@
 __contact__ = "Jerome.Kieffer@ESRF.eu"
 __license__ = "MIT"
 __copyright__ = "European Synchrotron Radiation Facility, Grenoble, France"
-<<<<<<< HEAD
 __date__ = "10/10/2025"
-=======
-__date__ = "08/10/2025"
->>>>>>> 9e81994b
 
 import unittest
 import os
@@ -47,14 +43,7 @@
 import logging
 import pathlib
 from .utilstest import UtilsTest
-<<<<<<< HEAD
 from .. import io
-=======
-
-logger = logging.getLogger(__name__)
-pyFAI = sys.modules["pyFAI"]
-from pyFAI import io
->>>>>>> 9e81994b
 from ..io.ponifile import PoniFile
 from ..io import spots
 import h5py
@@ -211,6 +200,7 @@
                 self.assertEqual(a.method, b.method, "method matches")
             elif isinstance(a, pyFAI.units.Unit):
                 self.assertEqual(str(a), str(b), "unit matches")
+
             elif isinstance(a, dict):
                 for key in a:
                     self.assertEqual(a[key], b[key], f"{k}[{key}]")
