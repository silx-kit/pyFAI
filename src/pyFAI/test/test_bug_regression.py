--- conflicted
+++ resolved
@@ -36,11 +36,7 @@
 __contact__ = "Jerome.Kieffer@esrf.fr"
 __license__ = "MIT"
 __copyright__ = "2015-2024 European Synchrotron Radiation Facility, Grenoble, France"
-<<<<<<< HEAD
 __date__ = "11/06/2025"
-=======
-__date__ = "26/05/2025"
->>>>>>> 48022f0f
 
 import sys
 import os
@@ -607,18 +603,6 @@
         ai.integrate2d(img, 10, method=("full","csc","python"), unit="r_mm")
         #used to raise AssertionError assert self.size == len(indptr) - 1
 
-<<<<<<< HEAD
-    @unittest.skipIf(UtilsTest.opencl is False, "User request to skip OpenCL tests")
-    @unittest.skipUnless(ocl, "PyOpenCl is missing")
-    def test_bug_2538(self):
-        """ This bug is creating an infinite loop when some bins have no contributing pixels"""
-        ai1 = pyFAI.load({"detector":"pilatus100k"})
-        r = ai1.array_from_unit(unit="r_mm")
-        ai1.detector.mask = r>60
-        ai1.detector.mask[-1,-1] = 0 # this exposes the pixel in the corner !
-        img = numpy.ones(ai1.detector.shape)
-        # ai1.medfilt1d_ng(img, 100, unit="r_mm", method=("no","csr","opencl")) # --> goes to infinite loop
-=======
     def test_bug_2525(self):
         """
         res1d_cp = copy.copy(res1d)
@@ -677,7 +661,17 @@
         self.assertTrue(numpy.allclose(sp.intensity, sp_dp.intensity))
         self.assertEqual(sp.shape, sp_dp.shape)
 
->>>>>>> 48022f0f
+    @unittest.skipIf(UtilsTest.opencl is False, "User request to skip OpenCL tests")
+    @unittest.skipUnless(ocl, "PyOpenCl is missing")
+    def test_bug_2538(self):
+        """ This bug is creating an infinite loop when some bins have no contributing pixels"""
+        ai1 = pyFAI.load({"detector":"pilatus100k"})
+        r = ai1.array_from_unit(unit="r_mm")
+        ai1.detector.mask = r>60
+        ai1.detector.mask[-1,-1] = 0 # this exposes the pixel in the corner !
+        img = numpy.ones(ai1.detector.shape)
+        # ai1.medfilt1d_ng(img, 100, unit="r_mm", method=("no","csr","opencl")) # --> goes to infinite loop
+
 
 class TestBug1703(unittest.TestCase):
     """
