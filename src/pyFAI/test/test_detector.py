--- conflicted
+++ resolved
@@ -33,11 +33,7 @@
 __contact__ = "picca@synchrotron-soleil.fr"
 __license__ = "MIT+"
 __copyright__ = "European Synchrotron Radiation Facility, Grenoble, France"
-<<<<<<< HEAD
-__date__ = "03/10/2025"
-=======
 __date__ = "06/10/2025"
->>>>>>> e3b5e365
 
 import os
 import shutil
