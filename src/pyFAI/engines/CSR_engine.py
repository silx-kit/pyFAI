#
#    Copyright (C) 2017-2021 European Synchrotron Radiation Facility, Grenoble, France
#
#  Permission is hereby granted, free of charge, to any person obtaining a copy
#  of this software and associated documentation files (the "Software"), to deal
#  in the Software without restriction, including without limitation the rights
#  to use, copy, modify, merge, publish, distribute, sublicense, and/or sell
#  copies of the Software, and to permit persons to whom the Software is
#  furnished to do so, subject to the following conditions:
#  .
#  The above copyright notice and this permission notice shall be included in
#  all copies or substantial portions of the Software.
#  .
#  THE SOFTWARE IS PROVIDED "AS IS", WITHOUT WARRANTY OF ANY KIND, EXPRESS OR
#  IMPLIED, INCLUDING BUT NOT LIMITED TO THE WARRANTIES OF MERCHANTABILITY,
#  FITNESS FOR A PARTICULAR PURPOSE AND NONINFRINGEMENT. IN NO EVENT SHALL THE
#  AUTHORS OR COPYRIGHT HOLDERS BE LIABLE FOR ANY CLAIM, DAMAGES OR OTHER
#  LIABILITY, WHETHER IN AN ACTION OF CONTRACT, TORT OR OTHERWISE, ARISING FROM,
#  OUT OF OR IN CONNECTION WITH THE SOFTWARE OR THE USE OR OTHER DEALINGS IN
#  THE SOFTWARE.

"""CSR rebinning engine implemented in pure python (with bits of scipy !)
"""

__author__ = "Jérôme Kieffer"
__contact__ = "Jerome.Kieffer@ESRF.eu"
__license__ = "MIT"
__copyright__ = "European Synchrotron Radiation Facility, Grenoble, France"
__date__ = "24/04/2024"
__status__ = "development"

import logging
import warnings
logger = logging.getLogger(__name__)
import numpy
from scipy.sparse import csr_matrix
from .preproc import preproc as preproc_np
from ..utils.mathutil import interp_filter
try:
    from ..ext.preproc import preproc as preproc_cy
except ImportError as err:
    logger.warning("ImportError pyFAI.ext.preproc %s", err)
    preproc = preproc_np
else:
    preproc = preproc_cy
from ..utils import calc_checksum
from ..containers import Integrate1dtpl, Integrate2dtpl, ErrorModel


class CSRIntegrator(object):

    def __init__(self,
                 image_size,
                 lut=None,
                 empty=0.0):
        """Constructor of the abstract class

        :param size: input image size
        :param lut: tuple of 3 arrays with data, indices and indptr,
                     index of the start of line in the CSR matrix
        :param empty: value for empty pixels
        """
        self.size = image_size
        self.preprocessed = numpy.empty((image_size, 4), dtype=numpy.float32)
        self.empty = empty
        self.bins = None
        self._csr = None
        self._csr2 = None  # Used for propagating variance
        self.lut_size = 0  # actually nnz
        self.data = None
        self.indices = None
        self.indptr = None
        if lut is not None:
            assert len(lut) == 3
            self.set_matrix(*lut)

    def set_matrix(self, data, indices, indptr):
        """Actually set the CSR sparse matrix content

        :param data: the non zero values NZV
        :param indices: the column number of the NZV
        :param indptr: the index of the start of line"""
        self.data = data
        self.indices = indices
        self.indptr = indptr
        self.lut_size = len(indices)
        self.bins = len(indptr) - 1
        self._csr = csr_matrix((data, indices, indptr), shape=(self.bins, self.size))
        self._csr2 = csr_matrix((data * data, indices, indptr), shape=(self.bins, self.size))  # contains the coef squared, used for variance propagation

    def integrate(self,
                  signal,
                  variance=None,
                  error_model=None,
                  dummy=None,
                  delta_dummy=None,
                  dark=None,
                  flat=None,
                  solidangle=None,
                  polarization=None,
                  absorption=None,
                  normalization_factor=1.0,
                  weighted_average=True,
                  ):
        """Actually perform the CSR matrix multiplication after preprocessing.

        :param signal: array of the right size with the signal in it.
        :param variance: Variance associated with the signal
        :param error_model: Enum or string, set to "poisson" to use signal as variance (minimum 1), set to "azimuthal" to use azimuthal model.
        :param dummy: values which have to be discarded (dynamic mask)
        :param delta_dummy: precision for dummy values
        :param dark: noise to be subtracted from signal
        :param flat: flat-field normalization array
        :param flat: solidangle normalization array
        :param polarization: :solidangle normalization array
        :param absorption: :absorption normalization array
        :param normalization_factor: scale all normalization with this scalar
<<<<<<< HEAD
        :param bool weighted_average: set to False to use an unweigted mean (similar to legacy) instead of the weigted average WIP
=======
        :param bool weighted_average: set to False to use an unweighted mean (similar to legacy) instead of the weighted average WIP
>>>>>>> 14b87778
        :return: the preprocessed data integrated as array nbins x 4 which contains:
                    regrouped signal, variance, normalization, pixel count, sum_norm²

        Nota: all normalizations are grouped in the preprocessing step.
        """
        error_model = ErrorModel.parse(error_model)
        shape = signal.shape
        prep = preproc(signal,
                       dark=dark,
                       flat=flat,
                       solidangle=solidangle,
                       polarization=polarization,
                       absorption=absorption,
                       mask=None,
                       dummy=dummy,
                       delta_dummy=delta_dummy,
                       normalization_factor=normalization_factor,
                       empty=self.empty,
                       split_result=4,
                       variance=variance,
                       dtype=numpy.float32,
                       error_model=error_model,
                       apply_normalization = not weighted_average,
                       out=self.preprocessed)
        prep.shape = numpy.prod(shape), 4
        flat_sig, flat_var, flat_nrm, flat_cnt = prep.T  # should create views!
        res = numpy.empty((numpy.prod(self.bins), 5), dtype=numpy.float32)
        res[:, 0] = self._csr.dot(flat_sig)  # Σ c·x
        res[:, 2] = self._csr.dot(flat_nrm)  # Σ c·ω
        res[:, 3] = self._csr.dot(flat_cnt)  # Σ c·1
        if error_model is ErrorModel.AZIMUTHAL:
            avg = res[:, 0] / res[:, 2]
            avg2d = self._csr.T.dot(avg)  # tranform 1D average into 2D (works only if splitting is disabled)
            with warnings.catch_warnings():
                warnings.simplefilter("ignore")
                delta = (flat_sig / flat_nrm - avg2d)
            res[:, 1] = self._csr2.dot((delta * flat_nrm) ** 2)  # Σ c²·ω²·(x-x̄ )²
            res[:, 4] = self._csr2.dot(flat_nrm ** 2)  # Σ c²·ω²
        elif error_model.do_variance:
            res[:, 1] = self._csr2.dot(flat_var)  # Σ c²·σ²
            res[:, 4] = self._csr2.dot(flat_nrm ** 2)  # Σ c²·ω²
        return res


class CsrIntegrator1d(CSRIntegrator):

    def __init__(self,
                 image_size,
                 lut=None,
                 empty=0.0,
                 unit=None,
                 bin_centers=None,
                 mask_checksum=None
                 ):
        """Constructor of the abstract class for 1D integration

        :param image_size: size of the image
        :param lut: (data, indices, indptr) of the CSR matrix
        :param empty: value for empty pixels
        :param unit: the kind of radial units
        :param bin_center: position of the bin center
        :param mask_checksum: just a place-holder to track which mask was used

        Nota: bins value is deduced from the dimentionality of bin_centers
        """
        self.bin_centers = bin_centers
        CSRIntegrator.__init__(self, image_size, lut, empty)
        self.pos0_range = self.pos1_range = None
        self.unit = unit
        self.space = tuple(str(u).split("_")[0] for u in unit) if isinstance(unit, (list, tuple)) else  str(unit).split("_")[0]
        self.mask_checksum = mask_checksum

    def set_matrix(self, data, indices, indptr):
        """Actually set the CSR sparse matrix content

        :param data: the non zero values NZV
        :param indices: the column number of the NZV
        :param indptr: the index of the start of line"""

        CSRIntegrator.set_matrix(self, data, indices, indptr)
        assert len(self.bin_centers) == self.bins

    def integrate(self,
                  signal,
                  variance=None,
                  error_model=None,
                  dummy=None,
                  delta_dummy=None,
                  dark=None,
                  flat=None,
                  solidangle=None,
                  polarization=None,
                  absorption=None,
                  normalization_factor=1.0,
                  weighted_average=True,
                  ):
        """Actually perform the 1D integration

        :param signal: array of the right size with the signal in it.
        :param variance: Variance associated with the signal
        :param error_model: Enum or str, set to "poisson" to use signal as variance (minimum 1), set to "azimuthal" to use azimuthal model.
        :param dummy: values which have to be discarded (dynamic mask)
        :param delta_dummy: precision for dummy values
        :param dark: noise to be subtracted from signal
        :param flat: flat-field normalization array
        :param flat: solidangle normalization array
        :param polarization: :solidangle normalization array
        :param absorption: :absorption normalization array
        :param normalization_factor: scale all normalization with this scalar
<<<<<<< HEAD
        :param bool weighted_average: set to False to use an unweigted mean (similar to legacy) instead of the weigted average
=======
        :param bool weighted_average: set to False to use an unweighted mean (similar to legacy) instead of the weighted average
>>>>>>> 14b87778
        :return: Integrate1dResult or Integrate1dWithErrorResult object depending on variance

        """
        error_model = ErrorModel.parse(error_model)
        if variance is not None:
            error_model = ErrorModel.VARIANCE
        trans = CSRIntegrator.integrate(self, signal, variance, error_model,
                                        dummy, delta_dummy,
                                        dark, flat, solidangle, polarization,
                                        absorption, normalization_factor, weighted_average)
        signal = trans[:, 0]
        variance = trans[:, 1]
        normalization = trans[:, 2]
        count = trans[:, 3]
        mask = (normalization == 0)
        with warnings.catch_warnings():
            warnings.simplefilter("ignore")
            intensity = signal / normalization
            intensity[mask] = self.empty
            if error_model.do_variance:
                sum_nrm2 = trans[:, 4]
                std = numpy.sqrt(variance / sum_nrm2)
                sem = numpy.sqrt(variance) / normalization
                std[mask] = self.empty
                sem[mask] = self.empty
            else:
                variance = std = sem = sum_nrm2 = None
        return Integrate1dtpl(self.bin_centers,
                              intensity, sem,
                              signal, variance, normalization, count, std, sem, sum_nrm2)

    integrate_ng = integrate

    def sigma_clip(self, data, dark=None, dummy=None, delta_dummy=None,
                   variance=None, dark_variance=None,
                   flat=None, solidangle=None, polarization=None, absorption=None,
                   safe=True, error_model=None,
                   normalization_factor=1.0,
                   cutoff=4.0, cycle=5):
        """
        Perform a sigma-clipping iterative filter within each along each row.
        see the doc of scipy.stats.sigmaclip for more descriptions.

        If the error model is "azimuthal": the variance is the variance within a bin,
        which is refined at each iteration, can be costly !

        Else, the error is propagated according to:

        .. math::

            signal = (raw - dark)
            variance = variance + dark_variance
            normalization  = normalization_factor*(flat * solidangle * polarization * absortoption)
            count = number of pixel contributing

        Integration is performed using the CSR representation of the look-up table on all
        arrays: signal, variance, normalization and count

        Formula for azimuthal variance from:
        https://dbs.ifi.uni-heidelberg.de/files/Team/eschubert/publications/SSDBM18-covariance-authorcopy.pdf

        :param dark: array of same shape as data for pre-processing
        :param dummy: value for invalid data
        :param delta_dummy: precesion for dummy assessement
        :param variance: array of same shape as data for pre-processing
        :param dark_variance: array of same shape as data for pre-processing
        :param flat: array of same shape as data for pre-processing
        :param solidangle: array of same shape as data for pre-processing
        :param polarization: array of same shape as data for pre-processing
        :param safe: Unused in this implementation
        :param error_model: Enum or str, "azimuthal" or "poisson"
        :param normalization_factor: divide raw signal by this value
        :param cutoff: discard all points with ``|value - avg| > cutoff * sigma``. 3-4 is quite common
        :param cycle: perform at maximum this number of cycles. 5 is common.
        :return: namedtuple with "position intensity error signal variance normalization count"

        """
        shape = data.shape
        error_model = ErrorModel.parse(error_model)
        if error_model is ErrorModel.NO:
            logger.error("No variance propagation is incompatible with sigma-clipping. Using `azimuthal` model !")
            error_model = ErrorModel.AZIMUTHAL

        prep = preproc(data,
                       dark=dark,
                       flat=flat,
                       solidangle=solidangle,
                       polarization=polarization,
                       absorption=absorption,
                       mask=None,
                       dummy=dummy,
                       delta_dummy=delta_dummy,
                       normalization_factor=normalization_factor,
                       empty=self.empty,
                       split_result=4,
                       variance=variance,
                       dark_variance=dark_variance,
                       dtype=numpy.float32,
                       error_model=error_model,
                       out=self.preprocessed)

        prep_flat = prep.reshape((numpy.prod(shape), 4))

        # First azimuthal integration:
        flat_sig, flat_var, flat_nrm, flat_cnt = prep_flat.T  # should create views!
        sum_sig = self._csr.dot(flat_sig)
        sum_nrm = self._csr.dot(flat_nrm)
        sum_nrm2 = self._csr2.dot(flat_nrm ** 2)
        cnt = self._csr.dot(flat_cnt)

        with warnings.catch_warnings():
            warnings.simplefilter("ignore")
            avg = sum_sig / sum_nrm
            interp_filter(avg, avg)
            if error_model == ErrorModel.AZIMUTHAL:
                avg2d = self._csr.T.dot(avg)  # backproject the average value to the image
                msk = (flat_nrm == 0)
                delta = (flat_sig / flat_nrm - avg2d)
                delta[msk] = 0
                sum_var = self._csr2.dot((delta * flat_nrm) ** 2)
            else:
                sum_var = self._csr2.dot(flat_var)
            std = numpy.sqrt(sum_var / sum_nrm2)
            interp_filter(std, std)
            for _ in range(cycle):
                # Interpolate in 2D: TODO: can be skipped in the case of azimuthal...
                avg2d = self._csr.T.dot(avg)
                std2d = self._csr.T.dot(std)
                cnt2d = numpy.maximum(self._csr.T.dot(cnt), 3)  # Needed for Chauvenet criterion
                delta = abs(flat_sig / flat_nrm - avg2d)
                chauvenet = numpy.maximum(cutoff, numpy.sqrt(2.0 * numpy.log(cnt2d / numpy.sqrt(2.0 * numpy.pi))))
                msk2d = numpy.where(numpy.logical_not(abs(delta) <= chauvenet * std2d))
                # discard outlier pixel here:
                prep_flat[msk2d] = 0
                # subsequent integrations:
                sum_sig = self._csr.dot(flat_sig)
                sum_nrm = self._csr.dot(flat_nrm)
                sum_nrm2 = self._csr2.dot(flat_nrm ** 2)
                cnt = self._csr.dot(flat_cnt)
                avg = sum_sig / sum_nrm
                interp_filter(avg, avg)
                if error_model == ErrorModel.AZIMUTHAL:
                    avg2d = self._csr.T.dot(avg)  # backproject the average value to the image
                    msk = (flat_nrm == 0)
                    delta = (flat_sig / flat_nrm - avg2d)
                    delta[msk] = 0
                    sum_var = self._csr2.dot((delta * flat_nrm) ** 2)
                else:
                    sum_var = self._csr2.dot(flat_var)
                std = numpy.sqrt(sum_var / sum_nrm2)
                interp_filter(std, std)
            # Finally calculate the sem in addition to the std

            sem = std * numpy.sqrt(sum_nrm2) / sum_nrm
        # mask out remaining NaNs
        msk = sum_nrm <= 0
        avg[msk] = self.empty
        std[msk] = self.empty
        sem[msk] = self.empty

        # Here we return the standard deviation and not the standard error of the mean !
        return Integrate1dtpl(self.bin_centers, avg, std, sum_sig, sum_var, sum_nrm, cnt, std, sem, sum_nrm2)

    @property
    def check_mask(self):
        return self.mask_checksum is not None


class CsrIntegrator2d(CSRIntegrator):

    def __init__(self,
                 image_size,
                 lut=None,
                 empty=0.0,
                 unit=None,
                 bin_centers0=None,
                 bin_centers1=None,
                 checksum=None,
                 mask_checksum=None):
        """Constructor of the abstract class for 2D integration

        :param image_size: input image size
        :param lut: tuple of 3 arrays with data, indices and indptr,
                     index of the start of line in the CSR matrix
        :param empty: value for empty pixels
        :param unit: unit to be used
        :param bin_center: position of the bin center
        :param checksum: checksum for the LUT, if not provided, recalculated
        :param mask_checksum: just a place-holder to track which mask was used

        Nota: bins are deduced from bin_centers0, bin_centers1

        """
        self.bin_centers0 = bin_centers0
        self.bin_centers1 = bin_centers1
        self.unit = unit
        self.space = tuple(str(u).split("_")[0] for u in unit) if isinstance(unit, (list, tuple)) else  str(unit).split("_")[0]
        self.mask_checksum = mask_checksum

        if not checksum:
            self.checksum = calc_checksum(lut[0])
        else:
            self.checksum = checksum
        CSRIntegrator.__init__(self, image_size, lut, empty)



    def set_matrix(self, data, indices, indptr):
        """Actually set the CSR sparse matrix content

        :param data: the non zero values NZV
        :param indices: the column number of the NZV
        :param indptr: the index of the start of line"""

        CSRIntegrator.set_matrix(self, data, indices, indptr)
        assert len(self.bin_centers0) * len(self.bin_centers1) == len(indptr) - 1
        self.bins = (len(self.bin_centers0), len(self.bin_centers1))

    def integrate(self,
                  signal,
                  variance=None,
                  error_model=ErrorModel.NO,
                  dummy=None,
                  delta_dummy=None,
                  dark=None,
                  flat=None,
                  solidangle=None,
                  polarization=None,
                  absorption=None,
                  normalization_factor=1.0,
                  **kwargs):
        """Actually perform the 2D integration

        :param signal: array of the right size with the signal in it.
        :param variance: Variance associated with the signal
        :param error_model: enum ErrorModel
        :param dummy: values which have to be discarded (dynamic mask)
        :param delta_dummy: precision for dummy values
        :param dark: noise to be subtracted from signal
        :param flat: flat-field normalization array
        :param flat: solidangle normalization array
        :param polarization: :solidangle normalization array
        :param absorption: :absorption normalization array
        :param normalization_factor: scale all normalization with this scalar
        :return: Integrate2dtpl namedtuple: "radial azimuthal intensity error signal variance normalization count"

        """
        error_model = ErrorModel.parse(error_model)
        do_variance = variance is not None or  error_model.do_variance
        trans = CSRIntegrator.integrate(self, signal, variance, error_model, dummy, delta_dummy,
                                        dark, flat, solidangle, polarization,
                                        absorption, normalization_factor)
        trans.shape = self.bins + (-1,)

        signal = trans[..., 0]
        variance = trans[..., 1]
        normalization = trans[..., 2]
        count = trans[..., 3]
        sum_nrm2 = trans[..., 4]

        mask = (normalization == 0)
        with warnings.catch_warnings():
            warnings.simplefilter("ignore")
            intensity = signal / normalization
            intensity[mask] = self.empty
            if do_variance:
                sem = numpy.sqrt(variance) / normalization
                std = numpy.sqrt(variance / sum_nrm2)
                sem[mask] = self.empty
                std[mask] = self.empty
            else:
                variance = std = sem = sum_nrm2 = None
        return Integrate2dtpl(self.bin_centers0, self.bin_centers1,
                              intensity, sem,
                              signal, variance, normalization, count, std, sem, sum_nrm2)

    integrate_ng = integrate

    @property
    def check_mask(self):
        return self.mask_checksum is not None<|MERGE_RESOLUTION|>--- conflicted
+++ resolved
@@ -115,11 +115,7 @@
         :param polarization: :solidangle normalization array
         :param absorption: :absorption normalization array
         :param normalization_factor: scale all normalization with this scalar
-<<<<<<< HEAD
-        :param bool weighted_average: set to False to use an unweigted mean (similar to legacy) instead of the weigted average WIP
-=======
         :param bool weighted_average: set to False to use an unweighted mean (similar to legacy) instead of the weighted average WIP
->>>>>>> 14b87778
         :return: the preprocessed data integrated as array nbins x 4 which contains:
                     regrouped signal, variance, normalization, pixel count, sum_norm²
 
@@ -229,11 +225,7 @@
         :param polarization: :solidangle normalization array
         :param absorption: :absorption normalization array
         :param normalization_factor: scale all normalization with this scalar
-<<<<<<< HEAD
-        :param bool weighted_average: set to False to use an unweigted mean (similar to legacy) instead of the weigted average
-=======
         :param bool weighted_average: set to False to use an unweighted mean (similar to legacy) instead of the weighted average
->>>>>>> 14b87778
         :return: Integrate1dResult or Integrate1dWithErrorResult object depending on variance
 
         """
