--- conflicted
+++ resolved
@@ -26,11 +26,7 @@
 __contact__ = "Jerome.Kieffer@ESRF.eu"
 __license__ = "MIT"
 __copyright__ = "European Synchrotron Radiation Facility, Grenoble, France"
-<<<<<<< HEAD
 __date__ = "19/11/2024"
-=======
-__date__ = "14/11/2024"
->>>>>>> e810bd90
 __status__ = "development"
 
 from collections.abc import Iterable
@@ -399,13 +395,9 @@
                 variance=None, dark_variance=None,
                 flat=None, solidangle=None, polarization=None, absorption=None,
                 safe=True, error_model=None,
-<<<<<<< HEAD
                 normalization_factor=1.0,
                 quant_min=0.5,
                 quant_max=0.5,
-=======
-                normalization_factor=1.0, quantile=0.5
->>>>>>> e810bd90
                 ):
         """
         Perform a median-filter/quantile mean in azimuthal space.
@@ -435,27 +427,11 @@
         :param safe: Unused in this implementation
         :param error_model: Enum or str, "azimuthal" or "poisson"
         :param normalization_factor: divide raw signal by this value
-<<<<<<< HEAD
         :param quant_min: start percentile/100 to use. Use 0.5 for the median (default). 0<=quant_min<=1
         :param quant_max: stop percentile/100 to use. Use 0.5 for the median (default). 0<=quant_max<=1
 
         :return: namedtuple with "position intensity error signal variance normalization count"
-
-        """
-=======
-        :param quantile: which percentile/100 use for cutting out quantil.
-                         can be a 2-tuple to specify a region to average out.
-                         By default, takes the median
-        :return: namedtuple with "position intensity error signal variance normalization count"
-
-        """
-        if isinstance(quantile, Iterable):
-            q_start = min(quantile)
-            q_stop = max(quantile)
-        else:
-            q_stop = q_start = quantile
->>>>>>> e810bd90
-
+        """
         indptr = self._csr.indptr
         indices = self._csr.indices
         csr_data = self._csr.data
@@ -503,11 +479,7 @@
             upper = numpy.cumsum(tmp["norm"])
             last = upper[-1]
             lower = numpy.concatenate(([0],upper[:-1]))
-<<<<<<< HEAD
             mask = numpy.logical_and(upper>=quant_min*last, lower<=quant_max*last)
-=======
-            mask = numpy.logical_and(upper>=q_start*last, lower<=q_stop*last)
->>>>>>> e810bd90
             tmp = tmp[mask]
             cnt[i] = tmp.size
             signal[i] = tmp["sig"].sum(dtype=numpy.float64)
