#!/usr/bin/env python
# -*- coding: utf-8 -*-
#
#    Project: Azimuthal integration
#             https://github.com/silx-kit/pyFAI
#
#    Copyright (C) 2015-2025 European Synchrotron Radiation Facility, Grenoble, France
#
#    Principal author:       Jérôme Kieffer (Jerome.Kieffer@ESRF.eu)
#
# Permission is hereby granted, free of charge, to any person obtaining a copy
# of this software and associated documentation files (the "Software"), to deal
# in the Software without restriction, including without limitation the rights
# to use, copy, modify, merge, publish, distribute, sublicense, and/or sell
# copies of the Software, and to permit persons to whom the Software is
# furnished to do so, subject to the following conditions:
#
# The above copyright notice and this permission notice shall be included in
# all copies or substantial portions of the Software.
#
# THE SOFTWARE IS PROVIDED "AS IS", WITHOUT WARRANTY OF ANY KIND, EXPRESS OR
# IMPLIED, INCLUDING BUT NOT LIMITED TO THE WARRANTIES OF MERCHANTABILITY,
# FITNESS FOR A PARTICULAR PURPOSE AND NONINFRINGEMENT. IN NO EVENT SHALL THE
# AUTHORS OR COPYRIGHT HOLDERS BE LIABLE FOR ANY CLAIM, DAMAGES OR OTHER
# LIABILITY, WHETHER IN AN ACTION OF CONTRACT, TORT OR OTHERWISE, ARISING FROM,
# OUT OF OR IN CONNECTION WITH THE SOFTWARE OR THE USE OR OTHER DEALINGS IN
# THE SOFTWARE.

"""This module contains the Worker class:

A tool able to perform azimuthal integration with:
additional saving capabilities like

- save as 2/3D structure in a HDF5 File
- read from HDF5 files

Aims at being integrated into a plugin like LImA or as model for the GUI

The configuration of this class is mainly done via a WorkerConfig object serialized as a JSON string.
For the valid keys, please refer to the doc of the dataclass `pyFAI.io.integration_config.WorkerConfig`
"""
from __future__ import annotations

__author__ = "Jérôme Kieffer"
__contact__ = "Jerome.Kieffer@ESRF.eu"
__license__ = "MIT"
__copyright__ = "European Synchrotron Radiation Facility, Grenoble, France"
__date__ = "06/10/2025"
__status__ = "development"

import threading
import os.path
import logging
import json
import numpy


from . import average
from . import method_registry
from .integrator.azimuthal import AzimuthalIntegrator
from .integrator.fiber import FiberIntegrator
from .containers import ErrorModel
from .method_registry import IntegrationMethod, Method
from .distortion import Distortion
from . import units
from .io import ponifile, image as io_image
from .io.integration_config import WorkerConfig, WorkerFiberConfig
from .engines.preproc import preproc as preproc_numpy
from .utils.mathutil import binning as rebin
from .utils.decorators import deprecated

logger = logging.getLogger(__name__)
try:
    import numexpr
except ImportError as err:
    logger.warning("Unable to import Cython version of preproc: %s", err)
    USE_NUMEXPR = False
else:
    USE_NUMEXPR = True

try:
    from .ext.preproc import preproc
except ImportError as err:
    logger.warning("Unable to import Cython version of preproc: %s", err)
    preproc = preproc_numpy
    USE_CYTHON = False
else:
    USE_CYTHON = True


def make_ai(config, consume_keys=False):
    """Create an Azimuthal integrator from the configuration.

    :param config: Key-value dictionary with all parameters
    :param bool consume_keys: If true the keys from the dictionary will be
        consumed when used.
    :return: A configured (but uninitialized) :class:`AzimuthalIntegrator`.
    """
    if not isinstance(config, WorkerConfig):
        config = WorkerConfig.from_dict(config, inplace=consume_keys)
    ai = AzimuthalIntegrator()
    _init_ai(ai, config)
    return ai


def _init_ai(ai, config, read_maps=True):
    """Initialize an :class:`AzimuthalIntegrator` from a configuration.

    :param AzimuthalIntegrator ai: An :class:`AzimuthalIntegrator`.
    :param config: WorkerConfig dataclass instance
    :param bool read_maps: If true mask, flat, dark will be read.
    :return: A configured (but uninitialized) :class:`AzimuthalIntegrator`.
    """
    ai._init_from_poni(ponifile.PoniFile(config.poni))

    if config.chi_discontinuity_at_0:
        ai.setChiDiscAtZero()
    else:
        ai.setChiDiscAtPi()

    if read_maps:
        filename = config.mask_file
        if filename:
            try:
                data = io_image.read_image_data(filename)
            except Exception as error:
                logger.error("Unable to load mask file %s, error %s", filename, error)
            else:
                ai.detector.mask = data

        filename = config.dark_current
        if filename:
            ai.detector.darkcurrent = _reduce_images(_normalize_filenames(filename))

        filename = config.flat_field
        if filename:
            ai.detector.flatfield = _reduce_images(_normalize_filenames(filename))
    return ai


def _normalize_filenames(filenames):
    """Returns a list of strings from a string or a list of strings.

    :rtype: List[str]
    """
    if filenames is None or filenames == "":
        return []
    if isinstance(filenames, list):
        return filenames
    if isinstance(filenames, (str,)):
        # It's a single filename
        return [filenames]
    raise TypeError("Unsupported type %s for a list of filenames" % type(filenames))


def _reduce_images(filenames, method="mean"):
    """
    Reduce a set of filenames using a reduction method

    :param List[str] filenames: List of files used to compute the data
    :param str method: method used to compute the dark, "mean" or "median"
    """
    if isinstance(filenames, str):
        return io_image.read_image_data(filenames).astype(numpy.float32)
    if len(filenames) == 0:
        return None
    if len(filenames) == 1:
        return io_image.read_image_data(filenames[0]).astype(numpy.float32)
    else:
        return average.average_images(filenames, filter_=method, fformat=None, threshold=0)


class Worker(object):

    def __init__(self, azimuthalIntegrator=None,
                 shapeIn=None, shapeOut=(360, 500),
                 unit="r_mm", dummy=None, delta_dummy=None,
                 method=("bbox", "csr", "cython"),
                 integrator_name=None, extra_options=None):
        """
        :param AzimuthalIntegrator azimuthalIntegrator: An AzimuthalIntegrator instance
        :param tuple shapeIn: image size in input ->auto guessed from detector shape now
        :param tuple shapeOut: Integrated size: can be (1,2000) for 1D integration
        :param str unit: can be "2th_deg, r_mm or q_nm^-1 ...
        :param float dummy: the value making invalid pixels
        :param float delta_dummy: the precision for dummy values
        :param method: integration method: str like "csr" or tuple ("bbox", "csr", "cython") or IntegrationMethod instance.
        :param str integrator_name: Offers an alternative to "integrate1d" like "sigma_clip_ng"
        :param dict extra_options: extra kwargs for the integrator (like {"max_iter":3, "thres":0, "error_model": "azimuthal"} for sigma-clipping)
        """
        self._sem = threading.Semaphore()
        if azimuthalIntegrator is None:
            self.ai = AzimuthalIntegrator()
        else:
            self.ai = azimuthalIntegrator
        self._normalization_factor = None  # Value of the monitor: divides the intensity by this value for normalization
        self.integrator_name = integrator_name
        self._processor = None
        self._nbpt_azim = None
        if isinstance(method, (str, list, tuple, Method, IntegrationMethod)):
            method = IntegrationMethod.parse(method)
        else:
            logger.error(f"Unable to parse method {method}")
        self.method = (method.split, method.algorithm, method.implementation)
        self.opencl_device = method.target
        self._method = None
        self.nbpt_azim, self.nbpt_rad = shapeOut
        self._unit = units.to_unit(unit)
        self.polarization_factor = None
        self.dummy = dummy
        self.delta_dummy = delta_dummy
        self.correct_solid_angle = True
        self.dark_current_image = None
        self.flat_field_image = None
        self.mask_image = None
        self.subdir = ""
        self.extension = None
        self.needs_reset = True
        self.output = "numpy"  # exports as numpy array by default
        self._shape = shapeIn
        self.radial = None
        self.azimuthal = None
        self.propagate_uncertainties = None
        self.safe = True
        self.extra_options = {} if extra_options is None else extra_options.copy()
        self.radial_range = self.extra_options.pop("radial_range", None)
        self.azimuth_range = self.extra_options.pop("azimuth_range", None)
        self.error_model = ErrorModel.parse(self.extra_options.pop("error_model", None))

    def __repr__(self):
        """
        pretty print of myself
        """
        lstout = ["Azimuthal Integrator:", self.ai.__repr__(),
                  f"Input image shape: {self.shape}",
                  f"Number of points in radial direction: {self.nbpt_rad}",
                  f"Number of points in azimuthal direction: {self.nbpt_azim}",
                  f"Unit in radial dimension: {self.unit}",
                  f"Correct for solid angle: {self.correct_solid_angle}",
                  f"Polarization factor: {self.polarization_factor}",
                  f"Dark current image: {self.dark_current_image}",
                  f"Flat field image: {self.flat_field_image}",
                  f"Mask image: {self.mask_image}",
                  f"Dummy: {self.dummy},\tDelta_Dummy: {self.delta_dummy}",
                  f"Directory: {self.subdir}, \tExtension: {self.extension}",
                  f"Radial range: {self.radial_range}",
                  f"Azimuth range: {self.azimuth_range}"]
        return os.linesep.join(lstout)

    def do_2D(self):
        if self.nbpt_azim is None:
            return False
        return self.nbpt_azim > 1

    def update_processor(self, integrator_name=None):
        dim = 2 if self.do_2D() else 1
        if integrator_name is None:
            integrator_name = self.integrator_name
        if integrator_name is None:
            integrator_name = f"integrate{dim}d"
        else:
            if "2d" in integrator_name and dim == 1:
                integrator_name = integrator_name.replace("2d", "1d")
            elif "1d" in integrator_name and dim == 2:
                integrator_name = integrator_name.replace("1d", "2d")
        self._processor = self.ai.__getattribute__(integrator_name)

        if isinstance(self.method, (list, tuple)):
            if isinstance(self.method, Method):
                methods = IntegrationMethod.select_method(dim=dim, split=self.method[1], algo=self.method[2], impl=self.method[3],
                                      target=self.opencl_device if isinstance(self.opencl_device, (tuple, list)) else self.method[4],
                                      target_type=self.opencl_device if isinstance(self.opencl_device, str) else self.method[4],
                                      degradable=True)
            else:
                methods = IntegrationMethod.select_method(dim=dim, split=self.method[0], algo=self.method[1], impl=self.method[2],
                                                      target=self.opencl_device if isinstance(self.opencl_device, (tuple, list)) else None,
                                                      target_type=self.opencl_device if isinstance(self.opencl_device, str) else None,
                                                      degradable=True)
            self._method = methods[0]
        elif isinstance(self.method, str) or self.method is None:
            self._method = IntegrationMethod.select_one_available(method=self.method, dim=dim)
        elif isinstance(self.method, IntegrationMethod):
            self._method = self.method
        else:
            logger.error(f"No method available for {dim}D integration on {self.method} with target {self.opencl_device}")
            self._method = IntegrationMethod.select_one_available(method=self.method, dim=dim)
        self.integrator_name = self._processor.__name__
        self.radial = None
        self.azimuthal = None

    @property
    def nbpt_azim(self):
        return self._nbpt_azim

    @nbpt_azim.setter
    def nbpt_azim(self, value):
        self._nbpt_azim = value
        self.update_processor()

    def reset(self):
        """
        this is just to force the integrator to initialize
        """
        if self.needs_reset:
            with self._sem:
                if self.needs_reset:
                    self.ai.reset()
                    self.needs_reset = False

    def reconfig(self, shape=None, sync=False):
        """
        This is just to force the integrator to initialize with a given input image shape

        :param shape: shape of the input image
        :param sync: return only when synchronized
        """
        if shape is not None:
            self._shape = shape
            if self.ai.detector.force_pixel:
                mask = self.ai.detector.mask
                logger.info(f"Before rebin, mask has {(mask!=0).sum()} pixels")
                res = self.ai.detector.guess_binning(shape)
                if res and mask is not None:
                    new_shape = numpy.array(self.ai.detector.shape)
                    if numpy.all(new_shape < numpy.array(mask.shape)):
                        self.ai.detector.mask = (rebin(mask, self.ai.detector.binning) != 0)
                        logger.info(f"reconfig: mask has been rebinned from {mask.shape} to {self.ai.detector.mask.shape}. Masking {self.ai.detector.mask.sum()} pixels")
            else:
                self.ai.detector.shape = shape
        self.ai.empty = self.dummy
        self.ai.reset()
        self.warmup(sync)

    def process(self, data, variance=None,
                dark=None,
                flat=None,
                normalization_factor=1.0,
                writer=None, metadata=None):
        """
        Process one frame

        :param data: numpy array containing the input image
        :param writer: An open writer in which 'write' will be called with the result of the integration
        """

        with self._sem:
            monitor = self._normalization_factor * normalization_factor if self._normalization_factor else normalization_factor
        kwarg = self.extra_options.copy()
        kwarg["unit"] = self.unit
        kwarg["dummy"] = self.dummy
        kwarg["delta_dummy"] = self.delta_dummy
        kwarg["method"] = self._method
        kwarg["polarization_factor"] = self.polarization_factor
        kwarg["data"] = data
        kwarg["correctSolidAngle"] = self.correct_solid_angle
        kwarg["safe"] = self.safe
        kwarg["variance"] = variance
        kwarg["dark"] = dark
        kwarg["flat"] = flat
        if self.error_model:
            kwarg["error_model"] = self.error_model

        if metadata is not None:
            kwarg["metadata"] = metadata

        if monitor is not None:
            kwarg["normalization_factor"] = monitor

        if self.do_2D():
            kwarg["npt_rad"] = self.nbpt_rad
            kwarg["npt_azim"] = self.nbpt_azim
        else:
            kwarg["npt"] = self.nbpt_rad

        if self.radial_range is not None:
            kwarg["radial_range"] = self.radial_range

        if self.azimuth_range is not None:
            kwarg["azimuth_range"] = self.azimuth_range

        try:
            integrated_result = self._processor(**kwarg)
        except Exception as err:
            logger.info("Backtrace", exc_info=True)
            err2 = [f"error in integration do_2d: {self.do_2D()}",
                    str(err.__class__.__name__),
                    str(err),
                    f"data.shape: {data.shape}",
                    f"data.size: {data.size}",
                    "ai:",
                    str(self.ai),
                    "method:",
                    str(kwarg.get("method"))
                    ]
            logger.error("\n".join(err2))
            raise err
        else:
            if self.radial is None:
                self.radial = integrated_result.radial
                if self.do_2D():
                    self.azimuthal = integrated_result.azimuthal
        if writer is not None:
            writer.write(integrated_result)
        if self.output == "raw":
            return integrated_result
        elif self.output == "numpy":
            if self.do_2D():
                if integrated_result.sigma is None:
                    return integrated_result.intensity
                else:
                    return integrated_result.intensity, integrated_result.sigma
            else:
                return numpy.vstack(integrated_result).T

    def setSubdir(self, path):
        """
        Set the relative or absolute path for processed data
        """
        self.subdir = path

    def setExtension(self, ext):
        """
        enforce the extension of the processed data file written
        """
        if ext:
            self.extension = ext
        else:
            self.extension = None

    def set_dark_current_file(self, imagefile):
        self.ai.detector.darkcurrent = _reduce_images(imagefile)
        self.dark_current_image = imagefile

    setDarkcurrentFile = set_dark_current_file

    def set_flat_field_file(self, imagefile):
        self.ai.detector.flatfield = _reduce_images(imagefile)
        self.flat_field_image = imagefile

    setFlatfieldFile = set_flat_field_file

    def set_mask_file(self, imagefile):
        self.ai.mask = _reduce_images(imagefile)
        self.mask_image = imagefile

    setMaskFile = set_mask_file

    def set_config(self, config:dict | WorkerConfig, consume_keys:bool=False):
        """
        Configure the working from the dictionary|WorkerConfig.

        :param dict config: Key-value configuration or WorkerConfig dataclass instance
        :param bool consume_keys: If true the keys from the dictionary will be
            consumed when used.
        """
        if not isinstance(config, WorkerConfig):
            config = WorkerConfig.from_dict(config, inplace=consume_keys)
        _init_ai(self.ai, config, read_maps=False)

        # Do it here before reading the AI to be able to catch the io
        filename = config.mask_file
        if filename:
            try:
                data = io_image.read_image_data(filename)
            except Exception as error:
                logger.error("Unable to load mask file %s, error %s", filename, error)
            else:
                self.ai.detector.mask = data
                self.mask_image = filename

        # Do it here while we have to store metadata
        filename = config.dark_current
        if filename:
            filenames = _normalize_filenames(filename)
            method = "mean"
            data = _reduce_images(filenames, method=method)
            self.ai.detector.darkcurrent = data
            self.dark_current_image = filenames

        # Do it here while we have to store metadata
        filename = config.flat_field
        if filename:
            filenames = _normalize_filenames(filename)
            method = "mean"
            data = _reduce_images(filenames, method=method)
            self.ai.detector.flatfield = data
            self.flat_field_image = filenames

        self._nbpt_azim = int(config.nbpt_azim) if config.nbpt_azim else 1
        self.method = config.method  # expand to Method ?
        self.opencl_device = config.opencl_device
        self.nbpt_rad = config.nbpt_rad
        self.unit = units.to_unit(config.unit or "2th_deg")
        self.error_model = ErrorModel.parse(config.error_model)
        self.polarization_factor = config.polarization_factor
        self.azimuth_range = config.azimuth_range
        self.radial_range = config.radial_range
        self.correct_solid_angle = True if config.correct_solid_angle is None else bool(config.correct_solid_angle)
        self.dummy = config.val_dummy
        self.delta_dummy = config.delta_dummy
        self._normalization_factor = config.normalization_factor
        self.extra_options = config.extra_options or {}
        self.update_processor(integrator_name=config.integrator_method)
        if config.monitor_name:
            logger.warning("Monitor name defined but unsupported by the worker.")

        logger.info(self.ai.__repr__())
        self.reset()
        # For now we do not calculate the LUT as the size of the input image is unknown


    @property
    def unit(self):
        return self._unit

    @unit.setter
    def unit(self, value):
        self._unit = units.to_unit(value)

    # deprecated compatibility layer
    get_unit = deprecated(unit.fget, reason="use property", since_version="2025.09")
    set_unit = deprecated(unit.fset, reason="use property", since_version="2025.09")



    def get_worker_config(self):
        """Returns the configuration as a WorkerConfig dataclass instance.

        :return: WorkerConfig dataclass instance
        """
        config = WorkerConfig(application="worker",
                              poni=dict(self.ai.get_config()),
                              unit=str(self._unit))
        for key in ["nbpt_azim", "nbpt_rad", "polarization_factor",  "extra_options",
                    "correct_solid_angle", "error_model", "method", "opencl_device",
                    "azimuth_range", "radial_range",
                    "dummy", "delta_dummy", "normalization_factor",
                    "dark_current_image", "flat_field_image",
                    "mask_image", "integrator_name", "shape"]:
            try:
                config.__setattr__(key, self.__getattribute__(key))
            except Exception as err:
                logger.error(f"exception {type(err)} at {key} ({err})")
        return config

    def get_config(self):
        """Returns the configuration as a JSON-serializable dictionary.
        :return: JSON-serializable dictionary
        """
        return self.get_worker_config().as_dict()

    def get_json_config(self):
        """return configuration as a JSON string"""
        return json.dumps(self.get_config(),
                          indent=2)

    def set_json_config(self, json_file):
        if os.path.isfile(json_file):
            with open(json_file, "r") as f:
                config = json.load(f)
        else:
            config = json.loads(json_file)
        self.set_config(config)

    setJsonConfig = set_json_config

    def save_config(self, filename=None):
        """Save the configuration as a JSON file"""
        self.get_worker_config().save(filename or self.config_file)

    def sync_init(self):

        self.dummy_output = self.process(numpy.zeros(self.shape, dtype=numpy.float32))

    def _warmup(self):
        backup = self.output
        self.output = "raw"
        msk = "" if self.ai.detector.mask is None else f"mask {self.ai.detector.mask.shape} mask sum {self.ai.detector.mask.sum()}\n"
        logger.info(f"warm-up with shape {self.shape}, detector shape {self.ai.detector.shape}\n{msk}{self.ai}")
        integrated_result = self.process(numpy.zeros(self.shape, dtype=numpy.float32))
        self.radial = integrated_result.radial
        if self.do_2D():
            self.azimuthal = integrated_result.azimuthal
        else:
            self.azimuthal = None
        self.propagate_uncertainties =  (integrated_result.sigma is not None)
        self.output = backup

    def warmup(self, sync=False):
        """
        Process a dummy image to ensure everything is initialized

        :param sync: wait for processing to be finished

        """
        t = threading.Thread(target=self._warmup, name="_warmup")
        t.start()
        if sync:
            t.join()

    @property
    def normalization_factor(self):
        with self._sem:
            return self._normalization_factor

    @normalization_factor.setter
    def normalization_factor(self, value):
        with self._sem:
            self._normalization_factor = value

    # deprecated compatibility layer
    get_normalization_factor = deprecated(normalization_factor.fget, reason="use property", since_version="2025.09")
    set_normalization_factor = deprecated(normalization_factor.fset, reason="use property", since_version="2025.09")



    def set_method(self, method="csr"):
        "Set the integration method"
        dim = 2 if self.do_2D() else 1
        if method is None:
            method = method_registry.Method(dim, "*", "*", "*", target=None)
        elif isinstance(method, method_registry.Method):
            method = method.fixed(dim=dim)
        elif isinstance(method, (str,)):
            method = method_registry.Method.parsed(method)
            method = method.fixed(dim=dim)
        elif isinstance(method, (list, tuple)):
            if len(method) != 3:
                raise TypeError("Method size %s unsupported." % len(method))
            split, algo, impl = method
            method = method_registry.Method(dim, split, algo, impl, target=None)
        else:
            raise TypeError("Method type %s unsupported." % type(method))
        return method

    __call__ = process

    @staticmethod
    def validate_config(config, raise_exception=RuntimeError):
        """
        Validates a configuration for any inconsistencies

        :param config: dict containing the configuration
        :param raise_exception: Exception class to raise when configuration is not consistent
        :return: None or reason as a string when raise_exception is None, else raise the given exception
        """
        reason = None

        config = config.copy()
        if "poni" in config and config.get("version", 0) > 3:
            config.update(config.pop("poni"))
        if not config.get("dist"):
            reason = "Detector distance is undefined"
        elif config.get("poni1") is None:
            reason = "Distance `poni1` is undefined"
        elif config.get("poni2") is None:
            reason = "Distance `poni2` is undefined"
        elif config.get("rot1") is None:
            reason = "Rotation `rot1` is undefined"
        elif config.get("rot2") is None:
            reason = "Rotation `rot2` is undefined"
        elif config.get("rot3") is None:
            reason = "Rotation `rot3` is undefined"
        elif not config.get("nbpt_rad"):
            reason = "Number of radial bins is is undefined"
        elif config.get("do_2D") and not config.get("nbpt_rad"):
            reason = "Number of azimuthal bins is is undefined while 2D integration requested"
        elif config.get("wavelength") is None:
            unit = config.get("unit", "_").split("_")[0]
            if "q" in unit:
                reason = "Wavelength undefined but integration in q-space"
            elif "d" in unit:
                reason = "Wavelength undefined but integration in d*-space"
        if reason and isinstance(raise_exception, Exception):
            raise_exception(reason)
        return reason

    @property
    def shape(self):
        try:
            shape = self.ai.detector.shape
        except Exception:
            logger.warning("The detector does not define its shape !")
            return self._shape
        else:
            return shape


class WorkerFiber(Worker):
    def __init__(self, fiberIntegrator=None,
                 shapeIn=None,
                 npt_oop:int=1000,
                 npt_ip:int=1000,
                 unit_oop="qoop_nm^-1",
                 unit_ip="qip_nm^-1",
                 ip_range:tuple=None,
                 oop_range:tuple=None,
                 incident_angle:float=0.0,
                 tilt_angle:float=0.0,
                 sample_orientation:int=1,
                 integration_1d:bool=False,
                 vertical_integration:bool=True,
                 dummy=None, delta_dummy=None,
                 method=("no", "csr", "cython"),
                 use_missing_wedge:bool=False,
                 integrator_name=None,
                 extra_options=None,
                 ):
        """
        :param FiberIntegrator FiberIntegrator: A FiberIntegrator instance
        :param tuple shapeIn: image size in input ->auto guessed from detector shape now
        :param tuple shapeOut: Integrated size: can be (1,2000) for 1D integration
        :param str unit_oop: fiber unit to be used along the out-of-plane direction
        :param str unit_ip: fiber unit to be used along the in-plane direction
        :param float dummy: the value making invalid pixels
        :param float delta_dummy: the precision for dummy values
        :param method: integration method: str like "csr" or tuple ("bbox", "csr", "cython") or IntegrationMethod instance.
        :param str integrator_name: Offers an alternative to "integrate1d" like "sigma_clip_ng"
        """
        self._sem = threading.Semaphore()
        if fiberIntegrator is None:
            self.fi = FiberIntegrator()
        else:
            self.fi = fiberIntegrator
        self.ai = self.fi
        self._normalization_factor = None  # Value of the monitor: divides the intensity by this value for normalization

        self._processor = None
        if isinstance(method, (str, list, tuple, Method, IntegrationMethod)):
            method = IntegrationMethod.parse(method)
        else:
            logger.error(f"Unable to parse method {method}")
        self.method = (method.split, method.algorithm, method.implementation)
        self.opencl_device = method.target
        self._method = None
        self.use_missing_wedge = use_missing_wedge

        self.unit_ip = units.parse_fiber_unit(unit_ip,
                                              incident_angle=incident_angle,
                                              tilt_angle=tilt_angle,
                                              sample_orientation=sample_orientation,
                                              )
        config_unit = self.unit_ip.get_config_shared()
        self.unit_oop = units.parse_fiber_unit(unit_oop,
                                               **config_unit,)
        self.ip_range = ip_range
        self.oop_range = oop_range
        self._npt_oop = npt_oop
        self._npt_ip = npt_ip
        
        self.vertical_integration = vertical_integration
        self.do_integration_1d = integration_1d
        self.integrator_name = integrator_name
        self.update_processor()

        self._incident_angle = config_unit["incident_angle"]
        self._tilt_angle = config_unit["tilt_angle"]
        self._sample_orientation = config_unit["sample_orientation"]

        self.polarization_factor = None
        self.dummy = dummy
        self.delta_dummy = delta_dummy
        self.correct_solid_angle = True
        self.dark_current_image = None
        self.flat_field_image = None
        self.mask_image = None
        self.subdir = ""
        self.extension = None
        self.needs_reset = True
        self.output = "numpy"  # exports as numpy array by default
        self._shape = shapeIn
        self.propagate_uncertainties = None
        self.safe = True
        self.extra_options = {} if extra_options is None else extra_options.copy()
        self.error_model = ErrorModel.parse(self.extra_options.pop("error_model", None))

    def __repr__(self):
        """
        pretty print of myself
        """
        if self.do_integration_1d:
            msg_dim = f"Integration in 1 dimension: {'Vertical' if self.vertical_integration else 'Horizontal'}"
        else:
            msg_dim = "Integration in 2 dimensions"
        lstout = ["Fiber Integrator:", self.fi.__repr__(),
                  f"Input image shape: {self._shape}",
                  f"Number of points in out-of-plane direction: {self._npt_oop}",
                  f"Number of points in in-plane direction: {self._npt_ip}",
                  f"Unit in out-of-plane direction: {self.unit_oop}",
                  f"Unit in in-plane direction: {self.unit_ip}",
                  f"Out-of-plane range: {self.oop_range}",
                  f"In-plane range: {self.ip_range}",
                  f"{msg_dim}",
                  f"Correct for solid angle: {self.correct_solid_angle}",
                  f"Polarization factor: {self.polarization_factor}",
                  f"Dark current image: {self.dark_current_image}",
                  f"Flat field image: {self.flat_field_image}",
                  f"Mask image: {self.mask_image}",
                  f"Dummy: {self.dummy},\tDelta_Dummy: {self.delta_dummy}",
                  f"Directory: {self.subdir}, \tExtension: {self.extension}",
        ]
        return os.linesep.join(lstout)

    def update_processor(self):
        if self.do_integration_1d:
            integrator_name="integrate1d_grazing_incidence"
        else:
            integrator_name="integrate2d_grazing_incidence"
        self._processor = self.ai.__getattribute__(integrator_name)
        
        # The actual method is always `integrate2d` (always 2dim)
        dim = 2
        if isinstance(self.method, (list, tuple)):
            if isinstance(self.method, Method):
                methods = IntegrationMethod.select_method(dim=dim, split=self.method[1], algo=self.method[2], impl=self.method[3],
                                      target=self.opencl_device if isinstance(self.opencl_device, (tuple, list)) else self.method[4],
                                      target_type=self.opencl_device if isinstance(self.opencl_device, str) else self.method[4],
                                      degradable=True)
            else:
                methods = IntegrationMethod.select_method(dim=dim, split=self.method[0], algo=self.method[1], impl=self.method[2],
                                                      target=self.opencl_device if isinstance(self.opencl_device, (tuple, list)) else None,
                                                      target_type=self.opencl_device if isinstance(self.opencl_device, str) else None,
                                                      degradable=True)
            self._method = methods[0]
        elif isinstance(self.method, str) or self.method is None:
            self._method = IntegrationMethod.select_one_available(method=self.method, dim=dim)
        elif isinstance(self.method, IntegrationMethod):
            self._method = self.method
        else:
            logger.error(f"No method available for {dim}D integration on {self.method} with target {self.opencl_device}")
            self._method = IntegrationMethod.select_one_available(method=self.method, dim=dim)
        
        self.integrator_name = self._processor.__name__
        self.radial = None
        self.azimuthal = None

    @property
    def npt_oop(self):
        return self._npt_oop

    @npt_oop.setter
    def npt_oop(self, value):
        self._npt_oop = value
        self.update_processor()

    @property
    def npt_ip(self):
        return self._npt_ip

    @npt_ip.setter
    def npt_ip(self, value):
        self._npt_ip = value
        self.update_processor()

    @property
    def incident_angle(self):
        return self._incident_angle

    @incident_angle.setter
    def incident_angle(self, incident_angle):
        self._incident_angle = incident_angle

    @property
    def tilt_angle(self):
        return self._tilt_angle

    @tilt_angle.setter
    def tilt_angle(self, tilt_angle):
        self._tilt_angle = tilt_angle

    @property
    def sample_orientation(self):
        return self._sample_orientation

    @sample_orientation.setter
    def sample_orientation(self, sample_orientation):
        self._sample_orientation = sample_orientation

    def do_2D(self):
        return not self.do_integration_1d

    def set_config(self, config:dict | WorkerFiberConfig, consume_keys:bool=False):
        """
        Configure the working from the dictionary|WorkerFiberConfig.

        :param dict config: Key-value configuration or WorkerFiberConfig dataclass instance
        :param bool consume_keys: If true the keys from the dictionary will be
            consumed when used.
        """
        if not isinstance(config, WorkerFiberConfig):
            config = WorkerFiberConfig.from_dict(config, inplace=consume_keys)
        _init_ai(self.ai, config, read_maps=False)

        # Do it here before reading the AI to be able to catch the io
        filename = config.mask_file
        if filename:
            try:
                data = io_image.read_image_data(filename)
            except Exception as error:
                logger.error("Unable to load mask file %s, error %s", filename, error)
            else:
                self.ai.detector.mask = data
                self.mask_image = filename

        # Do it here while we have to store metadata
        filename = config.dark_current
        if filename:
            filenames = _normalize_filenames(filename)
            method = "mean"
            data = _reduce_images(filenames, method=method)
            self.ai.detector.darkcurrent=data
            self.dark_current_image = filenames

        # Do it here while we have to store metadata
        filename = config.flat_field
        if filename:
            filenames = _normalize_filenames(filename)
            method = "mean"
            data = _reduce_images(filenames, method=method)
            self.ai.detector.flatfield = data
            self.flat_field_image = filenames

        self.npt_oop = int(config.npt_oop)
        self.npt_ip = int(config.npt_ip)
<<<<<<< HEAD
        self.unit_ip = units.parse_fiber_unit(**config.unit_ip.get_config())
        self.unit_oop = units.parse_fiber_unit(**config.unit_oop.get_config())
=======
        self.unit_ip = config.unit_ip
        self.unit_oop = config.unit_oop
>>>>>>> a4f8b83f
        config_unit = self.unit_ip.get_config_shared()
        self._incident_angle = config_unit["incident_angle"]
        self._tilt_angle = config_unit["tilt_angle"]
        self._sample_orientation = config_unit["sample_orientation"]
        self.fi.reset_integrator(
            incident_angle=self._incident_angle,
            tilt_angle=self._tilt_angle,
            sample_orientation=self._sample_orientation,
        )

        self.oop_range = config.oop_range
        self.ip_range = config.ip_range
        self.vertical_integration = config.vertical_integration
        self.do_integration_1d = config.integration_1d

        self.method = config.method  # expand to Method ?
        self.opencl_device = config.opencl_device
        self.error_model = ErrorModel.parse(config.error_model)
        self.polarization_factor = config.polarization_factor

        self.correct_solid_angle = True if config.correct_solid_angle is None else bool(config.correct_solid_angle)
        self.dummy = config.val_dummy
        self.delta_dummy = config.delta_dummy
        self._normalization_factor = config.normalization_factor
        self.extra_options = config.extra_options or {}
        self.update_processor()
        if config.monitor_name:
            logger.warning("Monitor name defined but unsupported by the worker.")

        self.reset()

    def get_worker_config(self):
        """Returns the configuration as a WorkerFiberConfig dataclass instance.

        :return: WorkerConfig dataclass instance
        """
        config = WorkerFiberConfig(application="worker",
                                   poni=dict(self.fi.get_config()),
                                   unit_ip=self.unit_ip,
                                   unit_oop=self.unit_oop,
        )

        for key in ["npt_oop", "npt_ip", "polarization_factor",  "extra_options",
                    "correct_solid_angle", "error_model", "method", "opencl_device",
                    "ip_range", "oop_range",
                    "dummy", "delta_dummy", "normalization_factor",
                    "dark_current_image", "flat_field_image",
                    "mask_image", "integrator_name", "shape"]:
            try:
                config.__setattr__(key, self.__getattribute__(key))
            except Exception as err:
                logger.error(f"exception {type(err)} at {key} ({err})")

        # FiberUnit serialization
        for key in ["unit_ip", "unit_oop"]:
            try:
                config.__setattr__(key,  self.__getattribute__(key).get_config())
            except Exception as err:
                logger.error(f"exception {type(err)} at {key} ({err})")
        return config

    def process(self, data,
                variance=None,
                dark=None,
                flat=None,
                normalization_factor=1.0,
                incident_angle=None,
                tilt_angle=None,
                sample_orientation=None,
                writer=None, metadata=None):
        """
        Process one frame

        :param data: numpy array containing the input image
        :param writer: An open writer in which 'write' will be called with the result of the integration
        """

        with self._sem:
            monitor = self._normalization_factor * normalization_factor if self._normalization_factor else normalization_factor
        kwarg = self.extra_options.copy()
        kwarg["dummy"] = self.dummy
        kwarg["delta_dummy"] = self.delta_dummy
        kwarg["method"] = self._method
        kwarg["polarization_factor"] = self.polarization_factor
        kwarg["data"] = data
        kwarg["correctSolidAngle"] = self.correct_solid_angle
        kwarg["safe"] = self.safe
        kwarg["variance"] = variance
        kwarg["dark"] = dark
        kwarg["flat"] = flat
        if self.error_model:
            kwarg["error_model"] = self.error_model

        if metadata is not None:
            kwarg["metadata"] = metadata

        if monitor is not None:
            kwarg["normalization_factor"] = monitor

        for key in ("npt_ip", "npt_oop",
                    "unit_ip", "unit_oop",
                    "ip_range", "oop_range",
                    "incident_angle", "tilt_angle", "sample_orientation",
                    "vertical_integration",
                    "use_missing_wedge",
        ):
            kwarg[key] = self.__getattribute__(key)

        if incident_angle is not None:
            kwarg["incident_angle"] = incident_angle
        if tilt_angle is not None:
            kwarg["tilt_angle"] = tilt_angle
        if sample_orientation is not None:
            kwarg["sample_orientation"] = sample_orientation

        try:
            integrated_result = self._processor(**kwarg)
        except Exception as err:
            logger.info("Backtrace", exc_info=True)
            err2 = [f"error in integration do_2d: {self.do_2D()}",
                    str(err.__class__.__name__),
                    str(err),
                    f"data.shape: {data.shape}",
                    f"data.size: {data.size}",
                    "ai:",
                    str(self.ai),
                    "method:",
                    str(kwarg.get("method"))
                    ]
            logger.error("\n".join(err2))
            raise err

        if writer is not None:
            writer.write(integrated_result)
        if self.output == "raw":
            return integrated_result
        elif self.output == "numpy":
            if self.do_2D():
                if integrated_result.sigma is None:
                    return integrated_result.intensity
                else:
                    return integrated_result.intensity, integrated_result.sigma
            else:
                return numpy.vstack(integrated_result).T

    @staticmethod
    def validate_config(config, raise_exception=RuntimeError):
        """
        Validates a configuration for any inconsistencies

        :param config: dict containing the configuration
        :param raise_exception: Exception class to raise when configuration is not consistent
        :return: None or reason as a string when raise_exception is None, else raise the given exception
        """
        reason = None

        config = config.copy()
        if "poni" in config and config.get("version", 0) > 3:
            config.update(config.pop("poni"))
        if not config.get("dist"):
            reason = "Detector distance is undefined"
        elif config.get("poni1") is None:
            reason = "Distance `poni1` is undefined"
        elif config.get("poni2") is None:
            reason = "Distance `poni2` is undefined"
        elif config.get("rot1") is None:
            reason = "Rotation `rot1` is undefined"
        elif config.get("rot2") is None:
            reason = "Rotation `rot2` is undefined"
        elif config.get("rot3") is None:
            reason = "Rotation `rot3` is undefined"
        elif config.get("wavelength") is None:
            unit = config.get("unit", "_").split("_")[0]
            if "q" in unit:
                reason = "Wavelength undefined but integration in q-space"
            elif "d" in unit:
                reason = "Wavelength undefined but integration in d*-space"
        if reason and isinstance(raise_exception, Exception):
            raise_exception(reason)
        return reason

class PixelwiseWorker(object):
    """
    Simple worker doing dark, flat, solid angle and polarization correction
    """

    def __init__(self, dark=None, flat=None, solidangle=None, polarization=None,
                 mask=None, dummy=None, delta_dummy=None, device=None,
                 empty=None, dtype="float32"):
        """Constructor of the worker

        :param dark: array
        :param flat: array
        :param solidangle: solid-angle array
        :param polarization: numpy array with 2D polarization corrections
        :param device: Used to influence OpenCL behavior: can be "cpu", "GPU", "Acc" or even an OpenCL context
        :param empty: value given for empty pixels by default
        :param dtype: unit (and precision) in which to perform calculation: float32 or float64
        """
        self.ctx = None
        if dark is not None:
            self.dark = numpy.ascontiguousarray(dark, dtype=numpy.float32)
        else:
            self.dark = None
        if flat is not None:
            self.flat = numpy.ascontiguousarray(flat, dtype=numpy.float32)
        else:
            self.flat = None
        if solidangle is not None:
            self.solidangle = numpy.ascontiguousarray(solidangle, dtype=numpy.float32)
        else:
            self.solidangle = None
        if polarization is not None:
            self.polarization = numpy.ascontiguousarray(polarization, dtype=numpy.float32)
        else:
            self.polarization = None

        if mask is None:
            self.mask = False
        elif mask.min() < 0 and mask.max() == 0:  # 0 is valid, <0 is invalid
            self.mask = (mask < 0).astype(numpy.int8)
        else:
            self.mask = mask.astype(numpy.int8)

        self.dummy = dummy
        self.delta_dummy = delta_dummy
        self.empty = float(empty) if empty else 0.0
        self.dtype = numpy.dtype(dtype).type

    def process(self, data, variance=None, normalization_factor=None,
                use_cython=USE_CYTHON):
        """
        Process the data and apply a normalization factor
        :param data: input data
        :param variance: the variance associated to the data
        :param normalization: normalization factor
        :return: processed data, optionally with the associated error if variance is provided
        """
        propagate_error = (variance is not None)
        if use_cython:
            method = preproc
        else:
            method = preproc_numpy
        temp_data = method(data,
                           variance=variance,
                           dark=self.dark,
                           flat=self.flat,
                           solidangle=self.solidangle,
                           polarization=self.polarization,
                           absorption=None,
                           mask=self.mask,
                           dummy=self.dummy,
                           delta_dummy=self.delta_dummy,
                           normalization_factor=normalization_factor,
                           empty=self.empty,
                           error_model=ErrorModel.NO,
                           dtype=self.dtype)
        if propagate_error:
            proc_data = temp_data[..., 0]
            proc_variance = temp_data[..., 1]
            proc_norm = temp_data[..., 2]
            proc_data /= proc_norm
            proc_error = numpy.sqrt(proc_variance) / proc_norm
            return proc_data, proc_error
        else:
            proc_data = temp_data
            return proc_data

    __call__ = process


class DistortionWorker(object):
    """
    Simple worker doing dark, flat, solid angle and polarization correction
    """

    def __init__(self, detector=None, dark=None, flat=None, solidangle=None, polarization=None,
                 mask=None, dummy=None, delta_dummy=None, method="LUT", device=None):
        """Constructor of the worker
        :param dark: array
        :param flat: array
        :param solidangle: solid-angle array
        :param polarization: numpy array with 2D polarization corrections
        :param dummy: value for bad pixels
        :param delta_dummy: precision for dummies
        :param method: LUT or CSR for the correction
        :param device: Used to influence OpenCL behavior: can be "cpu", "GPU", "Acc" or even an OpenCL context
        """

        self.ctx = None
        if dark is not None:
            self.dark = numpy.ascontiguousarray(dark, dtype=numpy.float32)
        else:
            self.dark = None
        if flat is not None:
            self.flat = numpy.ascontiguousarray(flat, dtype=numpy.float32)
        else:
            self.flat = None
        if solidangle is not None:
            self.solidangle = numpy.ascontiguousarray(solidangle, dtype=numpy.float32)
        else:
            self.solidangle = None
        if polarization is not None:
            self.polarization = numpy.ascontiguousarray(polarization, dtype=numpy.float32)
        else:
            self.polarization = None

        if mask is None:
            self.mask = False
            mask = numpy.zeros(detector.shape, dtype=bool)
        elif mask.min() < 0 and mask.max() == 0:  # 0 is valid, <0 is invalid
            mask = self.mask = (mask < 0)
        else:
            mask = self.mask = mask.astype(bool)

        self.dummy = dummy
        self.delta_dummy = delta_dummy

        if detector is not None:
            self.distortion = Distortion(detector, method=method, device=device,
                                     mask=mask, empty=self.dummy or 0)
            self.distortion.reset(prepare=True)  # enforce initialization
        else:
            self.distortion = None

    def process(self,
                data,
                variance=None,
                normalization_factor=1.0):
        """
        Process the data and apply a normalization factor
        :param data: input data
        :param variance: the variance associated to the data
        :param normalization: normalization factor
        :return: processed data as either an array (data) or two (data, error)
        """
        if self.distortion is not None:
            return self.distortion.correct_ng(data,
                                              variance=variance,
                                              dark=self.dark,
                                              flat=self.flat,
                                              solidangle=self.solidangle,
                                              polarization=self.polarization,
                                              dummy=self.dummy,
                                              delta_dummy=self.delta_dummy,
                                              normalization_factor=normalization_factor)
        else:
            proc_data = preproc(data,
                                variance=variance,
                                dark=self.dark,
                                flat=self.flat,
                                solidangle=self.solidangle,
                                polarization=self.polarization,
                                absorption=None,
                                mask=self.mask,
                                dummy=self.dummy,
                                delta_dummy=self.delta_dummy,
                                normalization_factor=normalization_factor,
                                empty=None)
            if variance is not None:
                pp_signal = proc_data[..., 0]
                pp_variance = proc_data[..., 1]
                pp_normalisation = proc_data[..., 2]
                if numexpr is None:
                    # Cheap, multi-threaded way:
                    res_signal = numexpr.evaluate("where(pp_normalisation==0.0, 0.0, pp_signal / pp_normalisation)")
                    res_error = numexpr.evaluate("where(pp_normalisation==0.0, 0.0, sqrt(pp_variance) / abs(pp_normalisation))")
                else:
                    # Take the numpy road:
                    res_signal = numpy.zeros_like(pp_signal)
                    res_error = numpy.zeros_like(pp_signal)
                    msk = numpy.where(pp_normalisation != 0)
                    res_signal[msk] = pp_signal[msk] / pp_normalisation[msk]
                    res_error[msk] = numpy.sqrt(pp_variance[msk]) / abs(pp_normalisation[msk])
                return res_signal, res_error
            else:
                return proc_data

    __call__ = process<|MERGE_RESOLUTION|>--- conflicted
+++ resolved
@@ -922,13 +922,8 @@
 
         self.npt_oop = int(config.npt_oop)
         self.npt_ip = int(config.npt_ip)
-<<<<<<< HEAD
-        self.unit_ip = units.parse_fiber_unit(**config.unit_ip.get_config())
-        self.unit_oop = units.parse_fiber_unit(**config.unit_oop.get_config())
-=======
         self.unit_ip = config.unit_ip
         self.unit_oop = config.unit_oop
->>>>>>> a4f8b83f
         config_unit = self.unit_ip.get_config_shared()
         self._incident_angle = config_unit["incident_angle"]
         self._tilt_angle = config_unit["tilt_angle"]
