--- conflicted
+++ resolved
@@ -230,10 +230,7 @@
             ai = config.copy()
         else:
             ai = {}
-<<<<<<< HEAD
-=======
-
->>>>>>> 4c5760d9
+
         self.poni = config["ai"] = ai
         if "output_file" in config:
             self.hdf5 = config["output_file"]
